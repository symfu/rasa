--- conflicted
+++ resolved
@@ -176,11 +176,8 @@
   - crfentityextractor
   - Comerica
   - entitysynonymmapper
-<<<<<<< HEAD
   - memoizationpolicy
-=======
   - NLG
   - nlg
->>>>>>> 0307d2bd
 
 spellcheck_filenames: false