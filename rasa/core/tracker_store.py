--- conflicted
+++ resolved
@@ -316,17 +316,13 @@
             host=host, port=port, db=db, password=password, ssl=use_ssl
         )
         self.record_exp = record_exp
-<<<<<<< HEAD
 
         self.key_prefix = DEFAULT_REDIS_TRACKER_STORE_KEY_PREFIX
         if key_prefix:
             logger.debug(f"Setting non-default redis key prefix: '{key_prefix}'.")
             self._set_key_prefix(key_prefix)
-
-        super().__init__(domain, event_broker)
-=======
+          
         super().__init__(domain, event_broker, **kwargs)
->>>>>>> 391f87d9
 
     def _set_key_prefix(self, key_prefix: Text) -> None:
         if isinstance(key_prefix, str) and key_prefix.isalnum():
@@ -352,20 +348,8 @@
         serialised_tracker = self.serialise_tracker(tracker)
         self.red.set(self.prefix + tracker.sender_id, serialised_tracker, ex=timeout)
 
-<<<<<<< HEAD
-    def retrieve(self, sender_id):
-        """
-        Args:
-            sender_id: the message owner ID
-
-        Returns:
-            DialogueStateTracker
-        """
+    def retrieve(self, sender_id: Text) -> Optional[DialogueStateTracker]:
         stored = self.red.get(self.prefix + sender_id)
-=======
-    def retrieve(self, sender_id: Text) -> Optional[DialogueStateTracker]:
-        stored = self.red.get(sender_id)
->>>>>>> 391f87d9
         if stored is not None:
             return self.deserialise_tracker(sender_id, stored)
         else:
