--- conflicted
+++ resolved
@@ -6,13 +6,8 @@
 from rasa.constants import DOCS_URL_COMPONENTS
 from rasa.nlu import utils
 from rasa.nlu.classifiers.classifier import IntentClassifier
-<<<<<<< HEAD
 from rasa.nlu.constants import INTENT, TEXT
-from rasa.utils.common import raise_warning
-=======
-from rasa.nlu.constants import INTENT
 import rasa.shared.utils.io
->>>>>>> 0b02a921
 from rasa.nlu.config import RasaNLUModelConfig
 from rasa.nlu.training_data import TrainingData
 from rasa.nlu.model import Metadata
@@ -56,17 +51,10 @@
                 ex.get(TEXT) in self.intent_keyword_map.keys()
                 and ex.get(INTENT) != self.intent_keyword_map[ex.get(TEXT)]
             ):
-<<<<<<< HEAD
                 duplicate_examples.add(ex.get(TEXT))
-                raise_warning(
+                rasa.shared.utils.io.raise_warning(
                     f"Keyword '{ex.get(TEXT)}' is a keyword to trigger intent "
                     f"'{self.intent_keyword_map[ex.get(TEXT)]}' and also "
-=======
-                duplicate_examples.add(ex.text)
-                rasa.shared.utils.io.raise_warning(
-                    f"Keyword '{ex.text}' is a keyword to trigger intent "
-                    f"'{self.intent_keyword_map[ex.text]}' and also "
->>>>>>> 0b02a921
                     f"intent '{ex.get(INTENT)}', it will be removed "
                     f"from the list of keywords for both of them. "
                     f"Remove (one of) the duplicates from the training data.",
