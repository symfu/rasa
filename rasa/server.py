import asyncio
import json
import logging
import multiprocessing
import os
import tempfile
import traceback
from functools import reduce, wraps
from http import HTTPStatus
from inspect import isawaitable
from pathlib import Path
from typing import (
    Any,
    Callable,
    List,
    Optional,
    Text,
    Union,
    Dict,
    TYPE_CHECKING,
    NoReturn,
    Coroutine,
)

import aiohttp
from sanic import Sanic, response
from sanic.request import Request
from sanic.response import HTTPResponse
from sanic_cors import CORS
from sanic_jwt import Initialize, exceptions

import rasa
import rasa.core.utils
import rasa.shared.utils.common
import rasa.shared.utils.io
import rasa.utils.endpoints
import rasa.utils.io
from rasa.shared.core.training_data.story_writer.yaml_story_writer import (
    YAMLStoryWriter,
)
from rasa.shared.importers.importer import TrainingDataImporter
from rasa.shared.nlu.training_data.formats import RasaYAMLReader
from rasa import model
from rasa.constants import DEFAULT_RESPONSE_TIMEOUT, MINIMUM_COMPATIBLE_VERSION
from rasa.shared.constants import (
    DOCS_URL_TRAINING_DATA,
    DOCS_BASE_URL,
    DEFAULT_SENDER_ID,
    DEFAULT_DOMAIN_PATH,
    DEFAULT_MODELS_PATH,
)
from rasa.shared.core.domain import InvalidDomain, Domain
from rasa.core.agent import Agent
from rasa.core.brokers.broker import EventBroker
from rasa.core.channels.channel import (
    CollectingOutputChannel,
    OutputChannel,
    UserMessage,
)
import rasa.shared.core.events
from rasa.shared.core.events import Event
from rasa.core.lock_store import LockStore
from rasa.core.test import test
from rasa.core.tracker_store import TrackerStore
from rasa.shared.core.trackers import DialogueStateTracker, EventVerbosity
from rasa.core.utils import AvailableEndpoints
from rasa.nlu.emulators.no_emulator import NoEmulator
from rasa.nlu.test import run_evaluation
from rasa.utils.endpoints import EndpointConfig

if TYPE_CHECKING:
    from ssl import SSLContext
    from rasa.core.processor import MessageProcessor

logger = logging.getLogger(__name__)

JSON_CONTENT_TYPE = "application/json"
YAML_CONTENT_TYPE = "application/x-yaml"

OUTPUT_CHANNEL_QUERY_KEY = "output_channel"
USE_LATEST_INPUT_CHANNEL_AS_OUTPUT_CHANNEL = "latest"
EXECUTE_SIDE_EFFECTS_QUERY_KEY = "execute_side_effects"


class ErrorResponse(Exception):
<<<<<<< HEAD
    """Custom exception class for errors during request handling."""
=======
    """Common exception to handle failing API requests."""
>>>>>>> 829c0c1d

    def __init__(
        self,
        status: Union[int, HTTPStatus],
        reason: Text,
        message: Text,
        details: Any = None,
        help_url: Optional[Text] = None,
    ) -> None:
<<<<<<< HEAD
        """Creates exception.

        Args:
            status: The HTTP status code which should be returned.
            reason: A short summary of the error reason.
            message: A detailed error reason.
            details: Additional, serializable data to describe the error.
            help_url: URL where users can get more information / help.
=======
        """Creates error.

        Args:
            status: The HTTP status code to return.
            reason: Short summary of the error.
            message: Detailed explanation of the error.
            details: Additional details which describe the error. Must be serializable.
            help_url: URL where users can get further help (e.g. docs).
>>>>>>> 829c0c1d
        """
        self.error_info = {
            "version": rasa.__version__,
            "status": "failure",
            "message": message,
            "reason": reason,
            "details": details or {},
            "help": help_url,
            "code": status,
        }
        self.status = status
        logger.error(message)
        super(ErrorResponse, self).__init__()


def _docs(sub_url: Text) -> Text:
    """Create a url to a subpart of the docs."""
    return DOCS_BASE_URL + sub_url


def ensure_loaded_agent(app: Sanic, require_core_is_ready=False):
    """Wraps a request handler ensuring there is a loaded and usable agent.

    Require the agent to have a loaded Core model if `require_core_is_ready` is
    `True`.
    """

    def decorator(f):
        @wraps(f)
        def decorated(*args, **kwargs):
            # noinspection PyUnresolvedReferences
            if not app.agent or not (
                app.agent.is_core_ready()
                if require_core_is_ready
                else app.agent.is_ready()
            ):
                raise ErrorResponse(
                    HTTPStatus.CONFLICT,
                    "Conflict",
                    "No agent loaded. To continue processing, a "
                    "model of a trained agent needs to be loaded.",
                    help_url=_docs("/user-guide/configuring-http-api/"),
                )

            return f(*args, **kwargs)

        return decorated

    return decorator


def requires_auth(app: Sanic, token: Optional[Text] = None) -> Callable[[Any], Any]:
    """Wraps a request handler with token authentication."""

    def decorator(f: Callable[[Any, Any], Any]) -> Callable[[Any, Any], Any]:
        def conversation_id_from_args(args: Any, kwargs: Any) -> Optional[Text]:
            argnames = rasa.shared.utils.common.arguments_of(f)

            try:
                sender_id_arg_idx = argnames.index("conversation_id")
                if "conversation_id" in kwargs:  # try to fetch from kwargs first
                    return kwargs["conversation_id"]
                if sender_id_arg_idx < len(args):
                    return args[sender_id_arg_idx]
                return None
            except ValueError:
                return None

        def sufficient_scope(request, *args: Any, **kwargs: Any) -> Optional[bool]:
            jwt_data = request.app.auth.extract_payload(request)
            user = jwt_data.get("user", {})

            username = user.get("username", None)
            role = user.get("role", None)

            if role == "admin":
                return True
            elif role == "user":
                conversation_id = conversation_id_from_args(args, kwargs)
                return conversation_id is not None and username == conversation_id
            else:
                return False

        @wraps(f)
        async def decorated(request: Request, *args: Any, **kwargs: Any) -> Any:

            provided = request.args.get("token", None)

            # noinspection PyProtectedMember
            if token is not None and provided == token:
                result = f(request, *args, **kwargs)
                if isawaitable(result):
                    result = await result
                return result
            elif app.config.get("USE_JWT") and request.app.auth.is_authenticated(
                request
            ):
                if sufficient_scope(request, *args, **kwargs):
                    result = f(request, *args, **kwargs)
                    if isawaitable(result):
                        result = await result
                    return result
                raise ErrorResponse(
                    HTTPStatus.FORBIDDEN,
                    "NotAuthorized",
                    "User has insufficient permissions.",
                    help_url=_docs(
                        "/user-guide/configuring-http-api/#security-considerations"
                    ),
                )
            elif token is None and app.config.get("USE_JWT") is None:
                # authentication is disabled
                result = f(request, *args, **kwargs)
                if isawaitable(result):
                    result = await result
                return result
            raise ErrorResponse(
                HTTPStatus.UNAUTHORIZED,
                "NotAuthenticated",
                "User is not authenticated.",
                help_url=_docs(
                    "/user-guide/configuring-http-api/#security-considerations"
                ),
            )

        return decorated

    return decorator


def event_verbosity_parameter(
    request: Request, default_verbosity: EventVerbosity
) -> EventVerbosity:
    """Create `EventVerbosity` object using request params if present."""
    event_verbosity_str = request.args.get(
        "include_events", default_verbosity.name
    ).upper()
    try:
        return EventVerbosity[event_verbosity_str]
    except KeyError:
        enum_values = ", ".join([e.name for e in EventVerbosity])
        raise ErrorResponse(
            HTTPStatus.BAD_REQUEST,
            "BadRequest",
            "Invalid parameter value for 'include_events'. "
            "Should be one of {}".format(enum_values),
            {"parameter": "include_events", "in": "query"},
        )


def get_test_stories(
    processor: "MessageProcessor",
    conversation_id: Text,
    until_time: Optional[float],
    fetch_all_sessions: bool = False,
) -> Text:
    """Retrieves test stories from `processor` for all conversation sessions for
    `conversation_id`.

    Args:
        processor: An instance of `MessageProcessor`.
        conversation_id: Conversation ID to fetch stories for.
        until_time: Timestamp up to which to include events.
        fetch_all_sessions: Whether to fetch stories for all conversation sessions.
            If `False`, only the last conversation session is retrieved.

    Returns:
        The stories for `conversation_id` in test format.
    """
    if fetch_all_sessions:
        trackers = processor.get_trackers_for_all_conversation_sessions(conversation_id)
    else:
        trackers = [processor.get_tracker(conversation_id)]

    if until_time is not None:
        trackers = [tracker.travel_back_in_time(until_time) for tracker in trackers]
        # keep only non-empty trackers
        trackers = [tracker for tracker in trackers if len(tracker.events)]

    logger.debug(
        f"Fetched trackers for {len(trackers)} conversation sessions "
        f"for conversation ID {conversation_id}."
    )

    story_steps = []

    more_than_one_story = len(trackers) > 1

    for i, tracker in enumerate(trackers, 1):
        tracker.sender_id = conversation_id

        if more_than_one_story:
            tracker.sender_id += f", story {i}"

        story_steps += tracker.as_story().story_steps

    return YAMLStoryWriter().dumps(story_steps, is_test_story=True)


async def update_conversation_with_events(
    conversation_id: Text,
    processor: "MessageProcessor",
    domain: Domain,
    events: List[Event],
) -> DialogueStateTracker:
    """Fetches or creates a tracker for `conversation_id` and appends `events` to it.

    Args:
        conversation_id: The ID of the conversation to update the tracker for.
        processor: An instance of `MessageProcessor`.
        domain: The domain associated with the current `Agent`.
        events: The events to append to the tracker.

    Returns:
        The tracker for `conversation_id` with the updated events.
    """
    if rasa.shared.core.events.do_events_begin_with_session_start(events):
        tracker = processor.get_tracker(conversation_id)
    else:
        tracker = await processor.fetch_tracker_with_initial_session(conversation_id)

    for event in events:
        tracker.update(event, domain)

    return tracker


def validate_request_body(request: Request, error_message: Text) -> None:
    """Check if `request` has a body."""
    if not request.body:
        raise ErrorResponse(HTTPStatus.BAD_REQUEST, "BadRequest", error_message)


async def authenticate(_: Request) -> NoReturn:
    """Callback for authentication failed."""
    raise exceptions.AuthenticationFailed(
        "Direct JWT authentication not supported. You should already have "
        "a valid JWT from an authentication provider, Rasa will just make "
        "sure that the token is valid, but not issue new tokens."
    )


def create_ssl_context(
    ssl_certificate: Optional[Text],
    ssl_keyfile: Optional[Text],
    ssl_ca_file: Optional[Text] = None,
    ssl_password: Optional[Text] = None,
) -> Optional["SSLContext"]:
    """Create an SSL context if a proper certificate is passed.

    Args:
        ssl_certificate: path to the SSL client certificate
        ssl_keyfile: path to the SSL key file
        ssl_ca_file: path to the SSL CA file for verification (optional)
        ssl_password: SSL private key password (optional)

    Returns:
        SSL context if a valid certificate chain can be loaded, `None` otherwise.

    """

    if ssl_certificate:
        import ssl

        ssl_context = ssl.create_default_context(
            purpose=ssl.Purpose.CLIENT_AUTH, cafile=ssl_ca_file
        )
        ssl_context.load_cert_chain(
            ssl_certificate, keyfile=ssl_keyfile, password=ssl_password
        )
        return ssl_context
    else:
        return None


def _create_emulator(mode: Optional[Text]) -> NoEmulator:
    """Create emulator for specified mode.
    If no emulator is specified, we will use the Rasa NLU format."""

    if mode is None:
        return NoEmulator()
    elif mode.lower() == "wit":
        from rasa.nlu.emulators.wit import WitEmulator

        return WitEmulator()
    elif mode.lower() == "luis":
        from rasa.nlu.emulators.luis import LUISEmulator

        return LUISEmulator()
    elif mode.lower() == "dialogflow":
        from rasa.nlu.emulators.dialogflow import DialogflowEmulator

        return DialogflowEmulator()
    else:
        raise ErrorResponse(
            HTTPStatus.BAD_REQUEST,
            "BadRequest",
            "Invalid parameter value for 'emulation_mode'. "
            "Should be one of 'WIT', 'LUIS', 'DIALOGFLOW'.",
            {"parameter": "emulation_mode", "in": "query"},
        )


async def _load_agent(
    model_path: Optional[Text] = None,
    model_server: Optional[EndpointConfig] = None,
    remote_storage: Optional[Text] = None,
    endpoints: Optional[AvailableEndpoints] = None,
    lock_store: Optional[LockStore] = None,
) -> Agent:
    try:
        tracker_store = None
        generator = None
        action_endpoint = None

        if endpoints:
            broker = await EventBroker.create(endpoints.event_broker)
            tracker_store = TrackerStore.create(
                endpoints.tracker_store, event_broker=broker
            )
            generator = endpoints.nlg
            action_endpoint = endpoints.action
            if not lock_store:
                lock_store = LockStore.create(endpoints.lock_store)

        loaded_agent = await rasa.core.agent.load_agent(
            model_path,
            model_server,
            remote_storage,
            generator=generator,
            tracker_store=tracker_store,
            lock_store=lock_store,
            action_endpoint=action_endpoint,
        )
    except Exception as e:
        logger.debug(traceback.format_exc())
        raise ErrorResponse(
            HTTPStatus.INTERNAL_SERVER_ERROR,
            "LoadingError",
            f"An unexpected error occurred. Error: {e}",
        )

    if not loaded_agent:
        raise ErrorResponse(
            HTTPStatus.BAD_REQUEST,
            "BadRequest",
            f"Agent with name '{model_path}' could not be loaded.",
            {"parameter": "model", "in": "query"},
        )

    return loaded_agent


def configure_cors(
    app: Sanic, cors_origins: Union[Text, List[Text], None] = ""
) -> None:
    """Configure CORS origins for the given app."""

    # Workaround so that socketio works with requests from other origins.
    # https://github.com/miguelgrinberg/python-socketio/issues/205#issuecomment-493769183
    app.config.CORS_AUTOMATIC_OPTIONS = True
    app.config.CORS_SUPPORTS_CREDENTIALS = True
    app.config.CORS_EXPOSE_HEADERS = "filename"

    CORS(
        app, resources={r"/*": {"origins": cors_origins or ""}}, automatic_options=True
    )


def add_root_route(app: Sanic):
    """Add '/' route to return hello."""

    @app.get("/")
    async def hello(request: Request):
        """Check if the server is running and responds with the version."""
        return response.text("Hello from Rasa: " + rasa.__version__)


def async_if_callback_url(f: Callable[..., Coroutine]) -> Callable:
    """Decorator to enable async request handling.

    If the incoming HTTP request specified a `callback_url` query parameter, the request
    will return immediately with a 204 while the actual request response will
    be sent to the `callback_url`. If an error happens, the error payload will also
    be sent to the `callback_url`.

    Args:
        f: The request handler function which should be decorated.

    Returns:
        The decorated function.
    """

    @wraps(f)
    async def decorated_function(
        request: Request, *args: Any, **kwargs: Any
    ) -> HTTPResponse:
        callback_url = request.args.get("callback_url")
        # Only process request asynchronously if the user specified a `callback_url`
        # query parameter.
        if not callback_url:
            return await f(request, *args, **kwargs)

        async def wrapped() -> None:
            try:
                result: HTTPResponse = await f(request, *args, **kwargs)
                payload = json.loads(result.body)
            except ErrorResponse as e:
                # If an error happens, we sent the error payload to the `callback_url`
                payload = e.error_info

            async with aiohttp.ClientSession() as session:
                await session.post(callback_url, json=payload)

        # Run the request in the background on the event loop
        request.app.add_task(wrapped())

        # The incoming request will return immediately with a 204
        return response.empty()

    return decorated_function


def computational_intense(f: Callable[..., Coroutine]) -> Callable:
    """Decorator which runs request on a separate thread.

    Some requests (e.g. training or cross-validation) are computional intense requests.
    This means that they will block the event loop and hence the processing of other
    requests. This decorator can be used to process these requests on a separate thread
    to avoid blocking the processing of incoming requests.

    Args:
        f: The request handler function which should be decorated.

    Returns:
        The decorated function.
    """

    @wraps(f)
    async def decorated_function(
        request: Request, *args: Any, **kwargs: Any
    ) -> HTTPResponse:
        # Use a sync wrapper for our `async` function as `run_in_executor` only supports
        # sync functions
        def run() -> HTTPResponse:
            # This is a new thread, so we need to create and set a new event loop
            thread_loop = asyncio.new_event_loop()
            asyncio.set_event_loop(thread_loop)

            try:
                return thread_loop.run_until_complete(f(request, *args, **kwargs))
            finally:
                thread_loop.close()

        # Run decorated function in thread (`None` will use the `ThreadPoolExecutor`)
        return await request.app.loop.run_in_executor(None, run)

    return decorated_function


def inject_temp_dir(f: Callable[..., Coroutine]) -> Callable:
    """Decorator to inject and clean up a temporary directory.

    Args:
        f: The request handler function which should be decorated.

    Returns:
        The decorated function.
    """

    @wraps(f)
    async def decorated_function(*args: Any, **kwargs: Any) -> HTTPResponse:
        with tempfile.TemporaryDirectory() as directory:
            # Decorated request handles need to have a parameter `temporary_directory`
            return await f(*args, temporary_directory=Path(directory), **kwargs)

    return decorated_function


def create_app(
    agent: Optional["Agent"] = None,
    cors_origins: Union[Text, List[Text], None] = "*",
    auth_token: Optional[Text] = None,
    response_timeout: int = DEFAULT_RESPONSE_TIMEOUT,
    jwt_secret: Optional[Text] = None,
    jwt_method: Text = "HS256",
    endpoints: Optional[AvailableEndpoints] = None,
):
    """Class representing a Rasa HTTP server."""

    app = Sanic(__name__)
    app.config.RESPONSE_TIMEOUT = response_timeout
    configure_cors(app, cors_origins)

    # Setup the Sanic-JWT extension
    if jwt_secret and jwt_method:
        # since we only want to check signatures, we don't actually care
        # about the JWT method and set the passed secret as either symmetric
        # or asymmetric key. jwt lib will choose the right one based on method
        app.config["USE_JWT"] = True
        Initialize(
            app,
            secret=jwt_secret,
            authenticate=authenticate,
            algorithm=jwt_method,
            user_id="username",
        )

    app.agent = agent
    # Initialize shared object of type unsigned int for tracking
    # the number of active training processes
    app.active_training_processes = multiprocessing.Value("I", 0)

    @app.exception(ErrorResponse)
    async def handle_error_response(request: Request, exception: ErrorResponse):
        return response.json(exception.error_info, status=exception.status)

    add_root_route(app)

    @app.get("/version")
    async def version(request: Request):
        """Respond with the version number of the installed Rasa."""

        return response.json(
            {
                "version": rasa.__version__,
                "minimum_compatible_version": MINIMUM_COMPATIBLE_VERSION,
            }
        )

    @app.get("/status")
    @requires_auth(app, auth_token)
    @ensure_loaded_agent(app)
    async def status(request: Request):
        """Respond with the model name and the fingerprint of that model."""

        return response.json(
            {
                "model_file": app.agent.path_to_model_archive
                or app.agent.model_directory,
                "fingerprint": model.fingerprint_from_path(app.agent.model_directory),
                "num_active_training_jobs": app.active_training_processes.value,
            }
        )

    @app.get("/conversations/<conversation_id:path>/tracker")
    @requires_auth(app, auth_token)
    @ensure_loaded_agent(app)
    async def retrieve_tracker(request: Request, conversation_id: Text):
        """Get a dump of a conversation's tracker including its events."""

        verbosity = event_verbosity_parameter(request, EventVerbosity.AFTER_RESTART)
        until_time = rasa.utils.endpoints.float_arg(request, "until")

        tracker = await app.agent.create_processor().fetch_tracker_with_initial_session(
            conversation_id
        )

        try:
            if until_time is not None:
                tracker = tracker.travel_back_in_time(until_time)

            state = tracker.current_state(verbosity)
            return response.json(state)
        except Exception as e:
            logger.debug(traceback.format_exc())
            raise ErrorResponse(
                HTTPStatus.INTERNAL_SERVER_ERROR,
                "ConversationError",
                f"An unexpected error occurred. Error: {e}",
            )

    @app.post("/conversations/<conversation_id:path>/tracker/events")
    @requires_auth(app, auth_token)
    @ensure_loaded_agent(app)
    async def append_events(request: Request, conversation_id: Text):
        """Append a list of events to the state of a conversation"""
        validate_request_body(
            request,
            "You must provide events in the request body in order to append them"
            "to the state of a conversation.",
        )

        verbosity = event_verbosity_parameter(request, EventVerbosity.AFTER_RESTART)

        try:
            async with app.agent.lock_store.lock(conversation_id):
                processor = app.agent.create_processor()
                events = _get_events_from_request_body(request)

                tracker = await update_conversation_with_events(
                    conversation_id, processor, app.agent.domain, events
                )

                output_channel = _get_output_channel(request, tracker)

                if rasa.utils.endpoints.bool_arg(
                    request, EXECUTE_SIDE_EFFECTS_QUERY_KEY, False
                ):
                    await processor.execute_side_effects(
                        events, tracker, output_channel
                    )

                app.agent.tracker_store.save(tracker)

            return response.json(tracker.current_state(verbosity))
        except Exception as e:
            logger.debug(traceback.format_exc())
            raise ErrorResponse(
                HTTPStatus.INTERNAL_SERVER_ERROR,
                "ConversationError",
                f"An unexpected error occurred. Error: {e}",
            )

    def _get_events_from_request_body(request: Request) -> List[Event]:
        events = request.json

        if not isinstance(events, list):
            events = [events]

        events = [Event.from_parameters(event) for event in events]
        events = [event for event in events if event]

        if not events:
            rasa.shared.utils.io.raise_warning(
                f"Append event called, but could not extract a valid event. "
                f"Request JSON: {request.json}"
            )
            raise ErrorResponse(
                HTTPStatus.BAD_REQUEST,
                "BadRequest",
                "Couldn't extract a proper event from the request body.",
                {"parameter": "", "in": "body"},
            )

        return events

    @app.put("/conversations/<conversation_id:path>/tracker/events")
    @requires_auth(app, auth_token)
    @ensure_loaded_agent(app)
    async def replace_events(request: Request, conversation_id: Text):
        """Use a list of events to set a conversations tracker to a state."""
        validate_request_body(
            request,
            "You must provide events in the request body to set the sate of the "
            "conversation tracker.",
        )

        verbosity = event_verbosity_parameter(request, EventVerbosity.AFTER_RESTART)

        try:
            async with app.agent.lock_store.lock(conversation_id):
                tracker = DialogueStateTracker.from_dict(
                    conversation_id, request.json, app.agent.domain.slots
                )

                # will override an existing tracker with the same id!
                app.agent.tracker_store.save(tracker)

            return response.json(tracker.current_state(verbosity))
        except Exception as e:
            logger.debug(traceback.format_exc())
            raise ErrorResponse(
                HTTPStatus.INTERNAL_SERVER_ERROR,
                "ConversationError",
                f"An unexpected error occurred. Error: {e}",
            )

    @app.get("/conversations/<conversation_id:path>/story")
    @requires_auth(app, auth_token)
    @ensure_loaded_agent(app)
    async def retrieve_story(request: Request, conversation_id: Text):
        """Get an end-to-end story corresponding to this conversation."""
        until_time = rasa.utils.endpoints.float_arg(request, "until")
        fetch_all_sessions = rasa.utils.endpoints.bool_arg(
            request, "all_sessions", default=False
        )

        try:
            stories = get_test_stories(
                app.agent.create_processor(),
                conversation_id,
                until_time,
                fetch_all_sessions=fetch_all_sessions,
            )
            return response.text(stories)
        except Exception as e:
            logger.debug(traceback.format_exc())
            raise ErrorResponse(
                HTTPStatus.INTERNAL_SERVER_ERROR,
                "ConversationError",
                f"An unexpected error occurred. Error: {e}",
            )

    @app.post("/conversations/<conversation_id:path>/execute")
    @requires_auth(app, auth_token)
    @ensure_loaded_agent(app)
    async def execute_action(request: Request, conversation_id: Text):
        request_params = request.json

        action_to_execute = request_params.get("name", None)

        if not action_to_execute:
            raise ErrorResponse(
                HTTPStatus.BAD_REQUEST,
                "BadRequest",
                "Name of the action not provided in request body.",
                {"parameter": "name", "in": "body"},
            )

        policy = request_params.get("policy", None)
        confidence = request_params.get("confidence", None)
        verbosity = event_verbosity_parameter(request, EventVerbosity.AFTER_RESTART)

        try:
            async with app.agent.lock_store.lock(conversation_id):
                tracker = await app.agent.create_processor().fetch_tracker_and_update_session(
                    conversation_id
                )

                output_channel = _get_output_channel(request, tracker)
                await app.agent.execute_action(
                    conversation_id,
                    action_to_execute,
                    output_channel,
                    policy,
                    confidence,
                )

        except Exception as e:
            logger.debug(traceback.format_exc())
            raise ErrorResponse(
                HTTPStatus.INTERNAL_SERVER_ERROR,
                "ConversationError",
                f"An unexpected error occurred. Error: {e}",
            )

        state = tracker.current_state(verbosity)

        response_body = {"tracker": state}

        if isinstance(output_channel, CollectingOutputChannel):
            response_body["messages"] = output_channel.messages

        return response.json(response_body)

    @app.post("/conversations/<conversation_id:path>/trigger_intent")
    @requires_auth(app, auth_token)
    @ensure_loaded_agent(app)
    async def trigger_intent(request: Request, conversation_id: Text) -> HTTPResponse:
        request_params = request.json

        intent_to_trigger = request_params.get("name")
        entities = request_params.get("entities", [])

        if not intent_to_trigger:
            raise ErrorResponse(
                HTTPStatus.BAD_REQUEST,
                "BadRequest",
                "Name of the intent not provided in request body.",
                {"parameter": "name", "in": "body"},
            )

        verbosity = event_verbosity_parameter(request, EventVerbosity.AFTER_RESTART)

        try:
            async with app.agent.lock_store.lock(conversation_id):
                tracker = await app.agent.create_processor().fetch_tracker_and_update_session(
                    conversation_id
                )
                output_channel = _get_output_channel(request, tracker)
                if intent_to_trigger not in app.agent.domain.intents:
                    raise ErrorResponse(
                        HTTPStatus.NOT_FOUND,
                        "NotFound",
                        f"The intent {trigger_intent} does not exist in the domain.",
                    )
                await app.agent.trigger_intent(
                    intent_name=intent_to_trigger,
                    entities=entities,
                    output_channel=output_channel,
                    tracker=tracker,
                )
        except ErrorResponse:
            raise
        except Exception as e:
            logger.debug(traceback.format_exc())
            raise ErrorResponse(
                HTTPStatus.INTERNAL_SERVER_ERROR,
                "ConversationError",
                f"An unexpected error occurred. Error: {e}",
            )

        state = tracker.current_state(verbosity)

        response_body = {"tracker": state}

        if isinstance(output_channel, CollectingOutputChannel):
            response_body["messages"] = output_channel.messages

        return response.json(response_body)

    @app.post("/conversations/<conversation_id:path>/predict")
    @requires_auth(app, auth_token)
    @ensure_loaded_agent(app)
    async def predict(request: Request, conversation_id: Text) -> HTTPResponse:
        try:
            # Fetches the appropriate bot response in a json format
            responses = await app.agent.predict_next(conversation_id)
            responses["scores"] = sorted(
                responses["scores"], key=lambda k: (-k["score"], k["action"])
            )
            return response.json(responses)
        except Exception as e:
            logger.debug(traceback.format_exc())
            raise ErrorResponse(
                HTTPStatus.INTERNAL_SERVER_ERROR,
                "ConversationError",
                f"An unexpected error occurred. Error: {e}",
            )

    @app.post("/conversations/<conversation_id:path>/messages")
    @requires_auth(app, auth_token)
    @ensure_loaded_agent(app)
    async def add_message(request: Request, conversation_id: Text):
        validate_request_body(
            request,
            "No message defined in request body. Add a message to the request body in "
            "order to add it to the tracker.",
        )

        request_params = request.json

        message = request_params.get("text")
        sender = request_params.get("sender")
        parse_data = request_params.get("parse_data")

        verbosity = event_verbosity_parameter(request, EventVerbosity.AFTER_RESTART)

        # TODO: implement for agent / bot
        if sender != "user":
            raise ErrorResponse(
                HTTPStatus.BAD_REQUEST,
                "BadRequest",
                "Currently, only user messages can be passed to this endpoint. "
                "Messages of sender '{}' cannot be handled.".format(sender),
                {"parameter": "sender", "in": "body"},
            )

        user_message = UserMessage(message, None, conversation_id, parse_data)

        try:
            async with app.agent.lock_store.lock(conversation_id):
                tracker = await app.agent.log_message(user_message)

            return response.json(tracker.current_state(verbosity))
        except Exception as e:
            logger.debug(traceback.format_exc())
            raise ErrorResponse(
                HTTPStatus.INTERNAL_SERVER_ERROR,
                "ConversationError",
                f"An unexpected error occurred. Error: {e}",
            )

    @app.post("/model/train")
    @requires_auth(app, auth_token)
    @computational_intense
    @inject_temp_dir
    async def train(request: Request, temporary_directory: Path) -> HTTPResponse:
        validate_request_body(
            request,
            "You must provide training data in the request body in order to "
            "train your model.",
        )

        if request.headers.get("Content-type") == YAML_CONTENT_TYPE:
            training_payload = _training_payload_from_yaml(request, temporary_directory)
        else:
            training_payload = _training_payload_from_json(request, temporary_directory)

        try:
            with app.active_training_processes.get_lock():
                app.active_training_processes.value += 1

            from rasa.train import train_async

            # pass `None` to run in default executor
            model_path = await train_async(**training_payload)

            if model_path:
                filename = os.path.basename(model_path)

                return await response.file(
                    model_path, filename=filename, headers={"filename": filename}
                )
            else:
                raise ErrorResponse(
                    HTTPStatus.INTERNAL_SERVER_ERROR,
                    "TrainingError",
                    "Ran training, but it finished without a trained model.",
                )
        except ErrorResponse as e:
            raise e
        except InvalidDomain as e:
            raise ErrorResponse(
                HTTPStatus.BAD_REQUEST,
                "InvalidDomainError",
                f"Provided domain file is invalid. Error: {e}",
            )
        except Exception as e:
            logger.error(traceback.format_exc())
            raise ErrorResponse(
                HTTPStatus.INTERNAL_SERVER_ERROR,
                "TrainingError",
                f"An unexpected error occurred during training. Error: {e}",
            )
        finally:
            with app.active_training_processes.get_lock():
                app.active_training_processes.value -= 1

    @app.post("/model/test/stories")
    @requires_auth(app, auth_token)
    @ensure_loaded_agent(app, require_core_is_ready=True)
    @inject_temp_dir
    async def evaluate_stories(
        request: Request, temporary_directory: Path
    ) -> HTTPResponse:
        """Evaluate stories against the currently loaded model."""
        validate_request_body(
            request,
            "You must provide some stories in the request body in order to "
            "evaluate your model.",
        )

        test_data = _test_data_file_from_payload(request, temporary_directory)

        use_e2e = rasa.utils.endpoints.bool_arg(request, "e2e", default=False)

        try:
            evaluation = await test(
                test_data, app.agent, e2e=use_e2e, disable_plotting=True
            )
            return response.json(evaluation)
        except Exception as e:
            logger.error(traceback.format_exc())
            raise ErrorResponse(
                HTTPStatus.INTERNAL_SERVER_ERROR,
                "TestingError",
                f"An unexpected error occurred during evaluation. Error: {e}",
            )

    @app.post("/model/test/intents")
    @requires_auth(app, auth_token)
    @async_if_callback_url
    @computational_intense
    @inject_temp_dir
    async def evaluate_intents(
        request: Request, temporary_directory: Path
    ) -> HTTPResponse:
        """Evaluate intents against a Rasa model."""
        validate_request_body(
            request,
            "You must provide some nlu data in the request body in order to "
            "evaluate your model.",
        )

        is_yaml_payload = request.headers.get("Content-type") == YAML_CONTENT_TYPE
        config_file = None
        if is_yaml_payload:
            payload = _training_payload_from_yaml(request, temporary_directory)
            config_file = payload.get("config")
            test_data = payload.get("training_files")
        else:
            test_data = _test_data_file_from_payload(request, temporary_directory)

        cross_validation_folds = request.args.get("cross_validation_folds")

        if cross_validation_folds and is_yaml_payload:
            test_coroutine = _cross_validate(
                test_data, config_file, int(cross_validation_folds), temporary_directory
            )
        elif cross_validation_folds:
            raise ErrorResponse(
                HTTPStatus.BAD_REQUEST,
                "TestingError",
                "Cross-validation is only supported for YAML data.",
            )
        else:
            test_coroutine = _evaluate_model_using_test_set(
                request.args.get("model"), test_data, temporary_directory
            )

        try:
            evaluation = await test_coroutine
            return response.json(evaluation)
        except Exception as e:
            logger.error(traceback.format_exc())
            raise ErrorResponse(
                HTTPStatus.INTERNAL_SERVER_ERROR,
                "TestingError",
                f"An unexpected error occurred during evaluation. Error: {e}",
            )

    async def _evaluate_model_using_test_set(
        model_path: Text, test_data_file: Text, temporary_directory: Path
    ) -> Dict:
        eval_agent = app.agent

        if model_path:
            model_server = app.agent.model_server
            if model_server is not None:
                model_server.url = model_path
            eval_agent = await _load_agent(
                model_path, model_server, app.agent.remote_storage
            )

        data_path = os.path.abspath(test_data_file)

        if not eval_agent.model_directory or not os.path.exists(
            eval_agent.model_directory
        ):
            raise ErrorResponse(
                HTTPStatus.CONFLICT, "Conflict", "Loaded model file not found."
            )

        model_directory = eval_agent.model_directory
        _, nlu_model = model.get_model_subdirectories(model_directory)

        return run_evaluation(
            data_path,
            nlu_model,
            disable_plotting=True,
            output_directory=str(temporary_directory),
        )

    async def _cross_validate(
        data_file: Text, config_file: Text, folds: int, temporary_directory: Path
    ) -> Dict:
        importer = TrainingDataImporter.load_from_dict(
            None, config_path=config_file, training_data_paths=[data_file]
        )
        config = await importer.get_config()
        nlu_data = await importer.get_nlu_data()

        rasa.nlu.cross_validate(
            data=nlu_data,
            n_folds=folds,
            nlu_config=config,
            # Use a temporary directory as `output` as we will only obtain the full
            # validation results in that case.
            output=str(temporary_directory),
        )
        response_filename_mapping = {
            "intent_evaluation": "intent_report.json",
            "intent_errors": "intent_errors.json",
            "entity_evaluation": "DIETClassifier_report.json",
            "entity_errors": "DIETClassifier_errors.json",
            "response_selection_evaluation": "response_selector.json",
            "response_selection_errors": "response_selection_errors.json",
        }

        result = {
            eval_name: _read_file_or_empty_dict(temporary_directory, filename)
            for eval_name, filename in response_filename_mapping.items()
        }

        return {
            eval_name: {
                "report": report,
                "precision": report.get("weighted avg", {}).get("precision"),
                "f1_score": report.get("weighted avg", {}).get("f1-score"),
            }
            for eval_name, report in result.items()
        }

    def _read_file_or_empty_dict(directory: Path, file_name: Text,) -> Dict:
        path = directory / file_name
        if path.is_file():
            return rasa.shared.utils.io.read_json_file(path)
        return {}

    @app.post("/model/predict")
    @requires_auth(app, auth_token)
    @ensure_loaded_agent(app, require_core_is_ready=True)
    async def tracker_predict(request: Request) -> HTTPResponse:
        """Given a list of events, predicts the next action."""
        validate_request_body(
            request,
            "No events defined in request_body. Add events to request body in order to "
            "predict the next action.",
        )

        verbosity = event_verbosity_parameter(request, EventVerbosity.AFTER_RESTART)
        request_params = request.json
        try:
            tracker = DialogueStateTracker.from_dict(
                DEFAULT_SENDER_ID, request_params, app.agent.domain.slots
            )
        except Exception as e:
            logger.debug(traceback.format_exc())
            raise ErrorResponse(
                HTTPStatus.BAD_REQUEST,
                "BadRequest",
                f"Supplied events are not valid. {e}",
                {"parameter": "", "in": "body"},
            )

        try:
            result = app.agent.create_processor().predict_next_with_tracker(
                tracker, verbosity
            )

            return response.json(result)
        except Exception as e:
            logger.debug(traceback.format_exc())
            raise ErrorResponse(
                HTTPStatus.INTERNAL_SERVER_ERROR,
                "PredictionError",
                f"An unexpected error occurred. Error: {e}",
            )

    @app.post("/model/parse")
    @requires_auth(app, auth_token)
    @ensure_loaded_agent(app)
    async def parse(request: Request) -> HTTPResponse:
        validate_request_body(
            request,
            "No text message defined in request_body. Add text message to request body "
            "in order to obtain the intent and extracted entities.",
        )
        emulation_mode = request.args.get("emulation_mode")
        emulator = _create_emulator(emulation_mode)

        try:
            data = emulator.normalise_request_json(request.json)
            try:
                parsed_data = await app.agent.parse_message_using_nlu_interpreter(
                    data.get("text")
                )
            except Exception as e:
                logger.debug(traceback.format_exc())
                raise ErrorResponse(
                    HTTPStatus.BAD_REQUEST,
                    "ParsingError",
                    f"An unexpected error occurred. Error: {e}",
                )
            response_data = emulator.normalise_response_json(parsed_data)

            return response.json(response_data)

        except Exception as e:
            logger.debug(traceback.format_exc())
            raise ErrorResponse(
                HTTPStatus.INTERNAL_SERVER_ERROR,
                "ParsingError",
                f"An unexpected error occurred. Error: {e}",
            )

    @app.put("/model")
    @requires_auth(app, auth_token)
    async def load_model(request: Request) -> HTTPResponse:
        validate_request_body(request, "No path to model file defined in request_body.")

        model_path = request.json.get("model_file", None)
        model_server = request.json.get("model_server", None)
        remote_storage = request.json.get("remote_storage", None)

        if model_server:
            try:
                model_server = EndpointConfig.from_dict(model_server)
            except TypeError as e:
                logger.debug(traceback.format_exc())
                raise ErrorResponse(
                    HTTPStatus.BAD_REQUEST,
                    "BadRequest",
                    f"Supplied 'model_server' is not valid. Error: {e}",
                    {"parameter": "model_server", "in": "body"},
                )

        app.agent = await _load_agent(
            model_path, model_server, remote_storage, endpoints, app.agent.lock_store
        )

        logger.debug(f"Successfully loaded model '{model_path}'.")
        return response.json(None, status=HTTPStatus.NO_CONTENT)

    @app.delete("/model")
    @requires_auth(app, auth_token)
    async def unload_model(request: Request) -> HTTPResponse:
        model_file = app.agent.model_directory

        app.agent = Agent(lock_store=app.agent.lock_store)

        logger.debug(f"Successfully unloaded model '{model_file}'.")
        return response.json(None, status=HTTPStatus.NO_CONTENT)

    @app.get("/domain")
    @requires_auth(app, auth_token)
    @ensure_loaded_agent(app)
    async def get_domain(request: Request) -> HTTPResponse:
<<<<<<< HEAD
=======
        """Get current domain in yaml or json format."""
>>>>>>> 829c0c1d
        accepts = request.headers.get("Accept", default=JSON_CONTENT_TYPE)
        if accepts.endswith("json"):
            domain = app.agent.domain.as_dict()
            return response.json(domain)
        elif accepts.endswith("yml") or accepts.endswith("yaml"):
            domain_yaml = app.agent.domain.as_yaml()
            return response.text(
                domain_yaml, status=HTTPStatus.OK, content_type=YAML_CONTENT_TYPE
            )
        else:
            raise ErrorResponse(
                HTTPStatus.NOT_ACCEPTABLE,
                "NotAcceptable",
                f"Invalid Accept header. Domain can be "
                f"provided as "
                f'json ("Accept: {JSON_CONTENT_TYPE}") or'
                f'yml ("Accept: {YAML_CONTENT_TYPE}"). '
                f"Make sure you've set the appropriate Accept "
                f"header.",
            )

    return app


def _get_output_channel(
    request: Request, tracker: Optional[DialogueStateTracker]
) -> OutputChannel:
    """Returns the `OutputChannel` which should be used for the bot's responses.

    Args:
        request: HTTP request whose query parameters can specify which `OutputChannel`
                 should be used.
        tracker: Tracker for the conversation. Used to get the latest input channel.

    Returns:
        `OutputChannel` which should be used to return the bot's responses to.
    """
    requested_output_channel = request.args.get(OUTPUT_CHANNEL_QUERY_KEY)

    if (
        requested_output_channel == USE_LATEST_INPUT_CHANNEL_AS_OUTPUT_CHANNEL
        and tracker
    ):
        requested_output_channel = tracker.get_latest_input_channel()

    # Interactive training does not set `input_channels`, hence we have to be cautious
    registered_input_channels = getattr(request.app, "input_channels", None) or []
    matching_channels = [
        channel
        for channel in registered_input_channels
        if channel.name() == requested_output_channel
    ]

    # Check if matching channels can provide a valid output channel,
    # otherwise use `CollectingOutputChannel`
    return reduce(
        lambda output_channel_created_so_far, input_channel: (
            input_channel.get_output_channel() or output_channel_created_so_far
        ),
        matching_channels,
        CollectingOutputChannel(),
    )


def _test_data_file_from_payload(request: Request, temporary_directory: Path) -> Text:
    if request.headers.get("Content-type") == YAML_CONTENT_TYPE:
        return str(
            _training_payload_from_yaml(request, temporary_directory)["training_files"]
        )
    else:
        return rasa.utils.io.create_temporary_file(
            request.body, mode="w+b", suffix=".md"
        )


def _training_payload_from_json(
    request: Request, temp_dir: Path
) -> Dict[Text, Union[Text, bool]]:
    logger.debug(
        "Extracting JSON payload with Markdown training data from request body."
    )

    request_payload = request.json
    _validate_json_training_payload(request_payload)

    config_path = os.path.join(temp_dir, "config.yml")

    rasa.shared.utils.io.write_text_file(request_payload["config"], config_path)

    if "nlu" in request_payload:
        nlu_path = os.path.join(temp_dir, "nlu.md")
        rasa.shared.utils.io.write_text_file(request_payload["nlu"], nlu_path)

    if "stories" in request_payload:
        stories_path = os.path.join(temp_dir, "stories.md")
        rasa.shared.utils.io.write_text_file(request_payload["stories"], stories_path)

    if "responses" in request_payload:
        responses_path = os.path.join(temp_dir, "responses.md")
        rasa.shared.utils.io.write_text_file(
            request_payload["responses"], responses_path
        )

    domain_path = DEFAULT_DOMAIN_PATH
    if "domain" in request_payload:
        domain_path = os.path.join(temp_dir, "domain.yml")
        rasa.shared.utils.io.write_text_file(request_payload["domain"], domain_path)

    model_output_directory = str(temp_dir)
    if request_payload.get(
        "save_to_default_model_directory",
        request.args.get("save_to_default_model_directory", True),
    ):
        model_output_directory = DEFAULT_MODELS_PATH

    return dict(
        domain=domain_path,
        config=config_path,
        training_files=str(temp_dir),
        output=model_output_directory,
        force_training=request_payload.get(
            "force", request.args.get("force_training", False)
        ),
    )


def _validate_json_training_payload(rjs: Dict):
    if "config" not in rjs:
        raise ErrorResponse(
            HTTPStatus.BAD_REQUEST,
            "BadRequest",
            "The training request is missing the required key `config`.",
            {"parameter": "config", "in": "body"},
        )

    if "nlu" not in rjs and "stories" not in rjs:
        raise ErrorResponse(
            HTTPStatus.BAD_REQUEST,
            "BadRequest",
            "To train a Rasa model you need to specify at least one type of "
            "training data. Add `nlu` and/or `stories` to the request.",
            {"parameters": ["nlu", "stories"], "in": "body"},
        )

    if "stories" in rjs and "domain" not in rjs:
        raise ErrorResponse(
            HTTPStatus.BAD_REQUEST,
            "BadRequest",
            "To train a Rasa model with story training data, you also need to "
            "specify the `domain`.",
            {"parameter": "domain", "in": "body"},
        )

    if "force" in rjs or "save_to_default_model_directory" in rjs:
        rasa.shared.utils.io.raise_deprecation_warning(
            "Specifying 'force' and 'save_to_default_model_directory' as part of the "
            "JSON payload is deprecated. Please use the header arguments "
            "'force_training' and 'save_to_default_model_directory'.",
            docs=_docs("/api/http-api"),
        )


def _training_payload_from_yaml(
    request: Request, temp_dir: Path
) -> Dict[Text, Union[Text, bool]]:
    logger.debug("Extracting YAML training data from request body.")

    decoded = request.body.decode(rasa.shared.utils.io.DEFAULT_ENCODING)
    _validate_yaml_training_payload(decoded)

    training_data = temp_dir / "data.yml"
    rasa.shared.utils.io.write_text_file(decoded, training_data)

    model_output_directory = str(temp_dir)
    if request.args.get("save_to_default_model_directory", True):
        model_output_directory = DEFAULT_MODELS_PATH

    return dict(
        domain=str(training_data),
        config=str(training_data),
        training_files=str(temp_dir),
        output=model_output_directory,
        force_training=request.args.get("force_training", False),
    )


def _validate_yaml_training_payload(yaml_text: Text) -> None:
    try:
        RasaYAMLReader().validate(yaml_text)
    except Exception as e:
        raise ErrorResponse(
            HTTPStatus.BAD_REQUEST,
            "BadRequest",
            f"The request body does not contain valid YAML. Error: {e}",
            help_url=DOCS_URL_TRAINING_DATA,
        )<|MERGE_RESOLUTION|>--- conflicted
+++ resolved
@@ -83,11 +83,7 @@
 
 
 class ErrorResponse(Exception):
-<<<<<<< HEAD
-    """Custom exception class for errors during request handling."""
-=======
     """Common exception to handle failing API requests."""
->>>>>>> 829c0c1d
 
     def __init__(
         self,
@@ -97,16 +93,6 @@
         details: Any = None,
         help_url: Optional[Text] = None,
     ) -> None:
-<<<<<<< HEAD
-        """Creates exception.
-
-        Args:
-            status: The HTTP status code which should be returned.
-            reason: A short summary of the error reason.
-            message: A detailed error reason.
-            details: Additional, serializable data to describe the error.
-            help_url: URL where users can get more information / help.
-=======
         """Creates error.
 
         Args:
@@ -115,7 +101,6 @@
             message: Detailed explanation of the error.
             details: Additional details which describe the error. Must be serializable.
             help_url: URL where users can get further help (e.g. docs).
->>>>>>> 829c0c1d
         """
         self.error_info = {
             "version": rasa.__version__,
@@ -1316,10 +1301,7 @@
     @requires_auth(app, auth_token)
     @ensure_loaded_agent(app)
     async def get_domain(request: Request) -> HTTPResponse:
-<<<<<<< HEAD
-=======
         """Get current domain in yaml or json format."""
->>>>>>> 829c0c1d
         accepts = request.headers.get("Accept", default=JSON_CONTENT_TYPE)
         if accepts.endswith("json"):
             domain = app.agent.domain.as_dict()
