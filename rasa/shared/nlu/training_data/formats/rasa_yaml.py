import logging
from collections import OrderedDict
from pathlib import Path
from typing import Text, Any, List, Dict, Tuple, Union, Iterator, Optional

import rasa.shared.data
from rasa.shared.utils import validation
from ruamel.yaml import YAMLError, StringIO

from rasa.shared.constants import (
    DOCS_URL_TRAINING_DATA_NLU,
    LATEST_TRAINING_DATA_FORMAT_VERSION,
)
from rasa.shared.nlu.training_data.formats.readerwriter import (
    TrainingDataReader,
    TrainingDataWriter,
)
import rasa.shared.utils.io

from rasa.shared.nlu.training_data.training_data import TrainingData
from rasa.shared.nlu.training_data.message import Message

logger = logging.getLogger(__name__)

KEY_NLU = "nlu"
KEY_STORIES = "stories"
KEY_RESPONSES = "responses"
KEY_INTENT = "intent"
KEY_INTENT_EXAMPLES = "examples"
KEY_INTENT_TEXT = "text"
KEY_SYNONYM = "synonym"
KEY_SYNONYM_EXAMPLES = "examples"
KEY_REGEX = "regex"
KEY_REGEX_EXAMPLES = "examples"
KEY_LOOKUP = "lookup"
KEY_LOOKUP_EXAMPLES = "examples"
KEY_METADATA = "metadata"
KEY_RULES = "rules"
KEY_STORIES = "stories"

MULTILINE_TRAINING_EXAMPLE_LEADING_SYMBOL = "-"

NLU_SCHEMA_FILE = "shared/nlu/training_data/schemas/nlu.yml"

STRIP_SYMBOLS = "\n\r "


class RasaYAMLReader(TrainingDataReader):
    """Reads YAML training data and creates a TrainingData object."""

    def __init__(self) -> None:
        super().__init__()
        self.training_examples: List[Message] = []
        self.entity_synonyms: Dict[Text, Text] = {}
        self.regex_features: List[Dict[Text, Text]] = []
        self.lookup_tables: List[Dict[Text, Any]] = []
        self.responses: Dict[Text, List[Dict[Text, Any]]] = {}

    @staticmethod
    def validate(string: Text) -> None:
        """Check if the string adheres to the NLU yaml data schema.

        If the string is not in the right format, an exception will be raised."""
        try:
            validation.validate_yaml_schema(string, NLU_SCHEMA_FILE)
        except validation.InvalidYamlFileError as e:
            raise ValueError from e

    def reads(self, string: Text, **kwargs: Any) -> "TrainingData":
        """Reads TrainingData in YAML format from a string.

        Args:
            string: String with YAML training data.
            **kwargs: Keyword arguments.

        Returns:
            New `TrainingData` object with parsed training data.
        """
        self.validate(string)

        yaml_content = rasa.shared.utils.io.read_yaml(string)

        if not validation.validate_training_data_format_version(
            yaml_content, self.filename
        ):
            return TrainingData()

        for key, value in yaml_content.items():  # pytype: disable=attribute-error
            if key == KEY_NLU:
                self._parse_nlu(value)
            elif key == KEY_RESPONSES:
                self.responses = value

        return TrainingData(
            self.training_examples,
            self.entity_synonyms,
            self.regex_features,
            self.lookup_tables,
            self.responses,
        )

    def _parse_nlu(self, nlu_data: Optional[List[Dict[Text, Any]]]) -> None:

        if not nlu_data:
            return

        for nlu_item in nlu_data:
            if not isinstance(nlu_item, dict):
                rasa.shared.utils.io.raise_warning(
                    f"Unexpected block found in '{self.filename}':\n"
                    f"{nlu_item}\n"
                    f"Items under the '{KEY_NLU}' key must be YAML dictionaries. "
                    f"This block will be skipped.",
                    docs=DOCS_URL_TRAINING_DATA_NLU,
                )
                continue

            if KEY_INTENT in nlu_item.keys():
                self._parse_intent(nlu_item)
            elif KEY_SYNONYM in nlu_item.keys():
                self._parse_synonym(nlu_item)
            elif KEY_REGEX in nlu_item.keys():
                self._parse_regex(nlu_item)
            elif KEY_LOOKUP in nlu_item.keys():
                self._parse_lookup(nlu_item)
            else:
                rasa.shared.utils.io.raise_warning(
                    f"Issue found while processing '{self.filename}': "
                    f"Could not find supported key in the section:\n"
                    f"{nlu_item}\n"
                    f"Supported keys are: '{KEY_INTENT}', '{KEY_SYNONYM}', "
                    f"'{KEY_REGEX}', '{KEY_LOOKUP}'. "
                    f"This section will be skipped.",
                    docs=DOCS_URL_TRAINING_DATA_NLU,
                )

    def _parse_intent(self, intent_data: Dict[Text, Any]) -> None:
        import rasa.shared.nlu.training_data.entities_parser as entities_parser
        import rasa.shared.nlu.training_data.synonyms_parser as synonyms_parser

        intent = intent_data.get(KEY_INTENT, "")
        if not intent:
            rasa.shared.utils.io.raise_warning(
                f"Issue found while processing '{self.filename}': "
                f"The intent has an empty name. "
                f"Intents should have a name defined under the {KEY_INTENT} key. "
                f"It will be skipped.",
                docs=DOCS_URL_TRAINING_DATA_NLU,
            )
            return

        examples = intent_data.get(KEY_INTENT_EXAMPLES, "")
        intent_metadata = intent_data.get(KEY_METADATA)
        for example, entities, metadata in self._parse_training_examples(
            examples, intent
        ):

            plain_text = entities_parser.replace_entities(example)

            synonyms_parser.add_synonyms_from_entities(
                plain_text, entities, self.entity_synonyms
            )

            self.training_examples.append(
                Message.build(plain_text, intent, entities, intent_metadata, metadata)
            )

    def _parse_training_examples(
        self, examples: Union[Text, List[Dict[Text, Any]]], intent: Text
    ) -> List[Tuple[Text, List[Dict[Text, Any]], Optional[Any]]]:
        import rasa.shared.nlu.training_data.entities_parser as entities_parser

        if isinstance(examples, list):
            example_tuples = [
                (
                    # pytype: disable=attribute-error
                    example.get(KEY_INTENT_TEXT, "").strip(STRIP_SYMBOLS),
                    example.get(KEY_METADATA),
                )
                for example in examples
                if example
            ]
        # pytype: enable=attribute-error
        elif isinstance(examples, str):
            example_tuples = [
                (example, None)
                for example in self._parse_multiline_example(intent, examples)
            ]
        else:
            rasa.shared.utils.io.raise_warning(
                f"Unexpected block found in '{self.filename}' "
                f"while processing intent '{intent}':\n"
                f"{examples}\n"
                f"This block will be skipped.",
                docs=DOCS_URL_TRAINING_DATA_NLU,
            )
            return []

        if not example_tuples:
            rasa.shared.utils.io.raise_warning(
                f"Issue found while processing '{self.filename}': "
                f"Intent '{intent}' has no examples.",
                docs=DOCS_URL_TRAINING_DATA_NLU,
            )

        results = []
        for example, metadata in example_tuples:
            entities = entities_parser.find_entities_in_training_example(example)
            results.append((example, entities, metadata))

        return results

    def _parse_synonym(self, nlu_item: Dict[Text, Any]) -> None:
        import rasa.shared.nlu.training_data.synonyms_parser as synonyms_parser

        synonym_name = nlu_item[KEY_SYNONYM]
        if not synonym_name:
            rasa.shared.utils.io.raise_warning(
                f"Issue found while processing '{self.filename}': "
                f"The synonym has an empty name. "
                f"Synonyms should have a name defined under the {KEY_SYNONYM} key. "
                f"It will be skipped.",
                docs=DOCS_URL_TRAINING_DATA_NLU,
            )
            return

        examples = nlu_item.get(KEY_SYNONYM_EXAMPLES, "")

        if not examples:
            rasa.shared.utils.io.raise_warning(
                f"Issue found while processing '{self.filename}': "
                f"{KEY_SYNONYM}: {synonym_name} doesn't have any examples. "
                f"It will be skipped.",
                docs=DOCS_URL_TRAINING_DATA_NLU,
            )
            return

        if not isinstance(examples, str):
            rasa.shared.utils.io.raise_warning(
                f"Unexpected block found in '{self.filename}':\n"
                f"{examples}\n"
                f"It will be skipped.",
                docs=DOCS_URL_TRAINING_DATA_NLU,
            )
            return

        for example in self._parse_multiline_example(synonym_name, examples):
            synonyms_parser.add_synonym(example, synonym_name, self.entity_synonyms)

    def _parse_regex(self, nlu_item: Dict[Text, Any]) -> None:
        regex_name = nlu_item[KEY_REGEX]
        if not regex_name:
            rasa.shared.utils.io.raise_warning(
                f"Issue found while processing '{self.filename}': "
                f"The regex has an empty name."
                f"Regex should have a name defined under the '{KEY_REGEX}' key. "
                f"It will be skipped.",
                docs=DOCS_URL_TRAINING_DATA_NLU,
            )
            return

        examples = nlu_item.get(KEY_REGEX_EXAMPLES, "")
        if not examples:
            rasa.shared.utils.io.raise_warning(
                f"Issue found while processing '{self.filename}': "
                f"'{KEY_REGEX}: {regex_name}' doesn't have any examples. "
                f"It will be skipped.",
                docs=DOCS_URL_TRAINING_DATA_NLU,
            )
            return

        if not isinstance(examples, str):
            rasa.shared.utils.io.raise_warning(
                f"Unexpected block found in '{self.filename}':\n"
                f"{examples}\n"
                f"This block will be skipped.",
                docs=DOCS_URL_TRAINING_DATA_NLU,
            )
            return

        for example in self._parse_multiline_example(regex_name, examples):
            self.regex_features.append({"name": regex_name, "pattern": example})

    def _parse_lookup(self, nlu_item: Dict[Text, Any]):
        import rasa.shared.nlu.training_data.lookup_tables_parser as lookup_tables_parser

        lookup_item_name = nlu_item[KEY_LOOKUP]
        if not lookup_item_name:
            rasa.shared.utils.io.raise_warning(
                f"Issue found while processing '{self.filename}': "
                f"The lookup item has an empty name. "
                f"Lookup items should have a name defined under the '{KEY_LOOKUP}' "
                f"key. It will be skipped.",
                docs=DOCS_URL_TRAINING_DATA_NLU,
            )
            return

        examples = nlu_item.get(KEY_LOOKUP_EXAMPLES, "")
        if not examples:
            rasa.shared.utils.io.raise_warning(
                f"Issue found while processing '{self.filename}': "
                f"'{KEY_LOOKUP}: {lookup_item_name}' doesn't have any examples. "
                f"It will be skipped.",
                docs=DOCS_URL_TRAINING_DATA_NLU,
            )
            return

        if not isinstance(examples, str):
            rasa.shared.utils.io.raise_warning(
                f"Unexpected block found in '{self.filename}':\n"
                f"{examples}\n"
                f"This block will be skipped.",
                docs=DOCS_URL_TRAINING_DATA_NLU,
            )
            return

        for example in self._parse_multiline_example(lookup_item_name, examples):
            lookup_tables_parser.add_item_to_lookup_tables(
                lookup_item_name, example, self.lookup_tables
            )

    def _parse_multiline_example(self, item: Text, examples: Text) -> Iterator[Text]:
        for example in examples.splitlines():
            if not example.startswith(MULTILINE_TRAINING_EXAMPLE_LEADING_SYMBOL):
                rasa.shared.utils.io.raise_warning(
                    f"Issue found while processing '{self.filename}': "
                    f"The item '{item}' contains an example that doesn't start with a "
                    f"'{MULTILINE_TRAINING_EXAMPLE_LEADING_SYMBOL}' symbol: "
                    f"{example}\n"
                    f"This training example will be skipped.",
                    docs=DOCS_URL_TRAINING_DATA_NLU,
                )
                continue
            yield example[1:].strip(STRIP_SYMBOLS)

    @staticmethod
    def is_yaml_nlu_file(filename: Text) -> bool:
        """Checks if the specified file possibly contains NLU training data in YAML.

        Args:
            filename: name of the file to check.

        Returns:
            `True` if the `filename` is possibly a valid YAML NLU file,
            `False` otherwise.
        """
        if not rasa.shared.data.is_likely_yaml_file(filename):
            return False

        try:
            content = rasa.shared.utils.io.read_yaml_file(filename)
            print('$'*40)
            print(content)
            print('@'*40)
            print(any(key in content for key in {KEY_NLU, KEY_RESPONSES}))

<<<<<<< HEAD
            return any(key in content for key in {KEY_NLU, KEY_RESPONSES, KEY_STORIES})
=======
            return any(key in content for key in {KEY_NLU, KEY_RESPONSES, KEY_RULES, KEY_STORIES})
            # ["nlu", "response"]
>>>>>>> cc03b791
        except (YAMLError, Warning) as e:
            logger.error(
                f"Tried to check if '{filename}' is a YAML file, but failed to "
                f"read it. If this file contains YAML data, you should "
                f"investigate this error, otherwise it is probably best to "
                f"move the file to a different location. "
                f"Error: {e}"
            )
            return False


class RasaYAMLWriter(TrainingDataWriter):
    """Writes training data into a file in a YAML format."""

    def dumps(self, training_data: "TrainingData") -> Text:
        """Turns TrainingData into a string."""
        stream = StringIO()
        self.dump(stream, training_data)
        return stream.getvalue()

    def dump(
        self, target: Union[Text, Path, StringIO], training_data: "TrainingData"
    ) -> None:
        """Writes training data into a file in a YAML format.

        Args:
            target: Name of the target object to write the YAML to.
            training_data: TrainingData object.
        """
        from rasa.shared.utils.validation import KEY_TRAINING_DATA_FORMAT_VERSION
        from ruamel.yaml.scalarstring import DoubleQuotedScalarString

        nlu_items = []
        nlu_items.extend(self.process_intents(training_data))
        nlu_items.extend(self.process_synonyms(training_data))
        nlu_items.extend(self.process_regexes(training_data))
        nlu_items.extend(self.process_lookup_tables(training_data))

        if not any([nlu_items, training_data.responses]):
            return

        result = OrderedDict()
        result[KEY_TRAINING_DATA_FORMAT_VERSION] = DoubleQuotedScalarString(
            LATEST_TRAINING_DATA_FORMAT_VERSION
        )

        if nlu_items:
            result[KEY_NLU] = nlu_items

        if training_data.responses:
            result[KEY_RESPONSES] = training_data.responses

        rasa.shared.utils.io.write_yaml(result, target, True)

    @classmethod
    def process_intents(cls, training_data: "TrainingData") -> List[OrderedDict]:
        training_data = cls.prepare_training_examples(training_data)
        return RasaYAMLWriter.process_training_examples_by_key(
            training_data,
            KEY_INTENT,
            KEY_INTENT_EXAMPLES,
            TrainingDataWriter.generate_message,
        )

    @classmethod
    def process_synonyms(cls, training_data: "TrainingData") -> List[OrderedDict]:
        inverted_synonyms = OrderedDict()
        for example, synonym in training_data.entity_synonyms.items():
            if not inverted_synonyms.get(synonym):
                inverted_synonyms[synonym] = []
            inverted_synonyms[synonym].append(example)

        return cls.process_training_examples_by_key(
            inverted_synonyms, KEY_SYNONYM, KEY_SYNONYM_EXAMPLES
        )

    @classmethod
    def process_regexes(cls, training_data: "TrainingData") -> List[OrderedDict]:
        inverted_regexes = OrderedDict()
        for regex in training_data.regex_features:
            if not inverted_regexes.get(regex["name"]):
                inverted_regexes[regex["name"]] = []
            inverted_regexes[regex["name"]].append(regex["pattern"])

        return cls.process_training_examples_by_key(
            inverted_regexes, KEY_REGEX, KEY_REGEX_EXAMPLES
        )

    @classmethod
    def process_lookup_tables(cls, training_data: "TrainingData") -> List[OrderedDict]:
        prepared_lookup_tables = OrderedDict()
        for lookup_table in training_data.lookup_tables:
            # this is a lookup table filename
            if isinstance(lookup_table["elements"], str):
                continue
            prepared_lookup_tables[lookup_table["name"]] = lookup_table["elements"]

        return cls.process_training_examples_by_key(
            prepared_lookup_tables, KEY_LOOKUP, KEY_LOOKUP_EXAMPLES
        )

    @staticmethod
    def process_training_examples_by_key(
        training_examples: Dict,
        key_name: Text,
        key_examples: Text,
        example_extraction_predicate=lambda x: x,
    ) -> List[OrderedDict]:
        from ruamel.yaml.scalarstring import LiteralScalarString

        result = []
        for entity_key, examples in training_examples.items():

            converted_examples = [
                TrainingDataWriter.generate_list_item(
                    example_extraction_predicate(example).strip(STRIP_SYMBOLS)
                )
                for example in examples
            ]

            next_item = OrderedDict()
            next_item[key_name] = entity_key
            next_item[key_examples] = LiteralScalarString("".join(converted_examples))
            result.append(next_item)

        return result<|MERGE_RESOLUTION|>--- conflicted
+++ resolved
@@ -35,8 +35,6 @@
 KEY_LOOKUP = "lookup"
 KEY_LOOKUP_EXAMPLES = "examples"
 KEY_METADATA = "metadata"
-KEY_RULES = "rules"
-KEY_STORIES = "stories"
 
 MULTILINE_TRAINING_EXAMPLE_LEADING_SYMBOL = "-"
 
@@ -354,12 +352,7 @@
             print('@'*40)
             print(any(key in content for key in {KEY_NLU, KEY_RESPONSES}))
 
-<<<<<<< HEAD
             return any(key in content for key in {KEY_NLU, KEY_RESPONSES, KEY_STORIES})
-=======
-            return any(key in content for key in {KEY_NLU, KEY_RESPONSES, KEY_RULES, KEY_STORIES})
-            # ["nlu", "response"]
->>>>>>> cc03b791
         except (YAMLError, Warning) as e:
             logger.error(
                 f"Tried to check if '{filename}' is a YAML file, but failed to "
