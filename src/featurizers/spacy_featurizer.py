--- conflicted
+++ resolved
@@ -8,13 +8,8 @@
     def create_bow_vecs(self, sentences, nlp=None):
         X = np.zeros((len(sentences), self.ndim))
         for idx, sentence in enumerate(sentences):
-<<<<<<< HEAD
-            doc = nlp(sentence)
-            vec = np.zeros(self.ndim)
-=======
             doc = self.nlp(sentence)
             vec = []
->>>>>>> 32af07fb
             for token in doc:
                 if token.has_vector:
                     vec.append(token.vector)
