--- conflicted
+++ resolved
@@ -6,19 +6,6 @@
 import rasa.core
 from rasa.core.actions import action
 from rasa.core.actions.action import (
-<<<<<<< HEAD
-    ACTION_BACK_NAME,
-    ACTION_DEACTIVATE_LOOP_NAME,
-    ACTION_DEFAULT_ASK_AFFIRMATION_NAME,
-    ACTION_DEFAULT_ASK_REPHRASE_NAME,
-    ACTION_DEFAULT_FALLBACK_NAME,
-    ACTION_LISTEN_NAME,
-    ACTION_RESTART_NAME,
-    ACTION_REVERT_FALLBACK_EVENTS_NAME,
-    ACTION_SESSION_START_NAME,
-    RULE_SNIPPET_ACTION_NAME,
-=======
->>>>>>> c1bdfd09
     ActionBack,
     ActionDefaultAskAffirmation,
     ActionDefaultAskRephrase,
@@ -52,7 +39,7 @@
     ACTION_RESTART_NAME,
     ACTION_SESSION_START_NAME,
     ACTION_DEFAULT_FALLBACK_NAME,
-    ACTION_DEACTIVATE_FORM_NAME,
+    ACTION_DEACTIVATE_LOOP_NAME,
     ACTION_REVERT_FALLBACK_EVENTS_NAME,
     ACTION_DEFAULT_ASK_AFFIRMATION_NAME,
     ACTION_DEFAULT_ASK_REPHRASE_NAME,
