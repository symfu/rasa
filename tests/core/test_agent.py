--- conflicted
+++ resolved
@@ -1,11 +1,7 @@
 import asyncio
-<<<<<<< HEAD
 from pathlib import Path
-from typing import Text, Dict, Any, Optional, Callable
 from unittest.mock import Mock
-=======
-from typing import Any, Dict, Text
->>>>>>> 4830308f
+from typing import Any, Dict, Text, Optional, Callable
 
 import pytest
 from _pytest.logging import LogCaptureFixture
@@ -61,11 +57,7 @@
     return loop.run_until_complete(sanic_client(app))
 
 
-<<<<<<< HEAD
-async def test_training_data_is_reproducible(tmpdir: Path, default_domain: Domain):
-=======
 async def test_training_data_is_reproducible():
->>>>>>> 4830308f
     training_data_file = "examples/moodbot/data/stories.md"
     agent = Agent(
         "examples/moodbot/domain.yml", policies=[AugmentedMemoizationPolicy()]
@@ -151,11 +143,7 @@
     ]
 
 
-<<<<<<< HEAD
-def test_agent_wrong_use_of_load(tmpdir: Path, default_domain):
-=======
 def test_agent_wrong_use_of_load():
->>>>>>> 4830308f
     training_data_file = "examples/moodbot/data/stories.md"
     agent = Agent(
         "examples/moodbot/domain.yml", policies=[AugmentedMemoizationPolicy()]
