import json
import logging
from unittest.mock import patch

import pytest
import responses
import sanic
from aioresponses import aioresponses
from sanic import Sanic

from rasa.core import utils
from rasa.core.channels import UserMessage
from rasa.core.channels.telegram import TelegramOutput
from rasa.utils.endpoints import EndpointConfig
from tests.core import utilities
from tests.core.conftest import MOODBOT_MODEL_PATH

# this is needed so that the tests included as code examples look better
from tests.utilities import json_of_latest_request, latest_request

MODEL_PATH = MOODBOT_MODEL_PATH

logger = logging.getLogger(__name__)


def fake_sanic_run(*args, **kwargs):
    """Used to replace `run` method of a Sanic server to avoid hanging."""
    logger.info("Rabatnic: Take this and find Sanic! I want him here by supper time.")


def noop(*args, **kwargs):
    """Just do nothing."""
    pass


def fake_telegram_me(*args, **kwargs):
    """Return a fake telegram user."""
    return {
        "id": 0,
        "first_name": "Test",
        "is_bot": True,
        "username": "YOUR_TELEGRAM_BOT",
    }


def fake_send_message(*args, **kwargs):
    """Fake sending a message."""
    return {"ok": True, "result": {}}


async def test_send_response(default_channel, default_tracker):
    text_only_message = {"text": "hey"}
    image_only_message = {"image": "https://i.imgur.com/nGF1K8f.jpg"}
    text_and_image_message = {
        "text": "look at this",
        "image": "https://i.imgur.com/T5xVo.jpg",
    }
    custom_json_message = {
        "text": "look at this",  # this value will be ignored
        "custom": {"some_random_arg": "value", "another_arg": "value2"},
    }

    await default_channel.send_response(default_tracker.sender_id, text_only_message)
    await default_channel.send_response(default_tracker.sender_id, image_only_message)
    await default_channel.send_response(
        default_tracker.sender_id, text_and_image_message
    )
    await default_channel.send_response(default_tracker.sender_id, custom_json_message)
    collected = default_channel.messages

    assert len(collected) == 5

    # text only message
    assert collected[0] == {"recipient_id": "my-sender", "text": "hey"}

    # image only message
    assert collected[1] == {
        "recipient_id": "my-sender",
        "image": "https://i.imgur.com/nGF1K8f.jpg",
    }

    # text & image combined - will result in two messages
    assert collected[2] == {"recipient_id": "my-sender", "text": "look at this"}
    assert collected[3] == {
        "recipient_id": "my-sender",
        "image": "https://i.imgur.com/T5xVo.jpg",
    }
    assert collected[4] == {
        "recipient_id": "my-sender",
        "custom": {"some_random_arg": "value", "another_arg": "value2"},
    }


async def test_console_input():
    from rasa.core.channels import console

    # Overwrites the input() function and when someone else tries to read
    # something from the command line this function gets called.
    with utilities.mocked_cmd_input(console, text="Test Input"):
        with aioresponses() as mocked:
            mocked.post(
                "https://example.com/webhooks/rest/webhook?stream=true",
                repeat=True,
                payload={},
            )

            await console.record_messages(
                server_url="https://example.com", max_message_limit=3
            )

            r = latest_request(
                mocked, "POST", "https://example.com/webhooks/rest/webhook?stream=true"
            )

            assert r

            b = json_of_latest_request(r)

            assert b == {"message": "Test Input", "sender": "default"}


# USED FOR DOCS - don't rename without changing in the docs
@patch.object(sanic.Sanic, "run", fake_sanic_run)
def test_facebook_channel():
    # START DOC INCLUDE
    from rasa.core.channels.facebook import FacebookInput
    from rasa.core.agent import Agent
    from rasa.core.interpreter import RegexInterpreter

    # load your trained agent
    agent = Agent.load(MODEL_PATH, interpreter=RegexInterpreter())

    input_channel = FacebookInput(
        fb_verify="YOUR_FB_VERIFY",
        # you need tell facebook this token, to confirm your URL
        fb_secret="YOUR_FB_SECRET",  # your app secret
        fb_access_token="YOUR_FB_PAGE_ACCESS_TOKEN"
        # token for the page you subscribed to
    )

    s = agent.handle_channels([input_channel], 5004)
    # END DOC INCLUDE
    # the above marker marks the end of the code snipped included
    # in the docs
    routes_list = utils.list_routes(s)

    assert routes_list.get("fb_webhook.health").startswith("/webhooks/facebook")
    assert routes_list.get("fb_webhook.webhook").startswith(
        "/webhooks/facebook/webhook"
    )


# USED FOR DOCS - don't rename without changing in the docs
@patch.object(sanic.Sanic, "run", fake_sanic_run)
def test_webexteams_channel():
    # START DOC INCLUDE
    from rasa.core.channels.webexteams import WebexTeamsInput
    from rasa.core.agent import Agent
    from rasa.core.interpreter import RegexInterpreter

    # load your trained agent
    agent = Agent.load(MODEL_PATH, interpreter=RegexInterpreter())

    input_channel = WebexTeamsInput(
        access_token="YOUR_ACCESS_TOKEN",
        # this is the `bot access token`
        room="YOUR_WEBEX_ROOM"
        # the name of your channel to which the bot posts (optional)
    )

    s = agent.handle_channels([input_channel], 5004)
    # END DOC INCLUDE
    # the above marker marks the end of the code snipped included
    # in the docs
    routes_list = utils.list_routes(s)
    assert routes_list.get("webexteams_webhook.health").startswith(
        "/webhooks/webexteams"
    )
    assert routes_list.get("webexteams_webhook.webhook").startswith(
        "/webhooks/webexteams/webhook"
    )


# USED FOR DOCS - don't rename without changing in the docs
@patch.object(sanic.Sanic, "run", fake_sanic_run)
def test_slack_channel():
    # START DOC INCLUDE
    from rasa.core.channels.slack import SlackInput
    from rasa.core.agent import Agent
    from rasa.core.interpreter import RegexInterpreter

    # load your trained agent
    agent = Agent.load(MODEL_PATH, interpreter=RegexInterpreter())

    input_channel = SlackInput(
        slack_token="YOUR_SLACK_TOKEN",
        # this is the `bot_user_o_auth_access_token`
        slack_channel="YOUR_SLACK_CHANNEL"
        # the name of your channel to which the bot posts (optional)
    )

    s = agent.handle_channels([input_channel], 5004)
    # END DOC INCLUDE
    # the above marker marks the end of the code snipped included
    # in the docs
    routes_list = utils.list_routes(s)
    assert routes_list.get("slack_webhook.health").startswith("/webhooks/slack")
    assert routes_list.get("slack_webhook.webhook").startswith(
        "/webhooks/slack/webhook"
    )


# USED FOR DOCS - don't rename without changing in the docs
@patch.object(sanic.Sanic, "run", fake_sanic_run)
def test_mattermost_channel():
    # START DOC INCLUDE
    from rasa.core.channels.mattermost import MattermostInput
    from rasa.core.agent import Agent
    from rasa.core.interpreter import RegexInterpreter

    # load your trained agent
    agent = Agent.load(MODEL_PATH, interpreter=RegexInterpreter())

    input_channel = MattermostInput(
        # this is the url of the api for your mattermost instance
        url="http://chat.example.com/api/v4",
        # the name of your team for mattermost
        team="community",
        # the username of your bot user that will post
        user="user@email.com",
        # messages
        pw="password"
        # the password of your bot user that will post messages
    )

    s = agent.handle_channels([input_channel], 5004)
    # END DOC INCLUDE
    # the above marker marks the end of the code snipped included
    # in the docs
    routes_list = utils.list_routes(s)
    assert routes_list.get("mattermost_webhook.health").startswith(
        "/webhooks/mattermost"
    )
    assert routes_list.get("mattermost_webhook.webhook").startswith(
        "/webhooks/mattermost/webhook"
    )


# USED FOR DOCS - don't rename without changing in the docs
@patch.object(sanic.Sanic, "run", fake_sanic_run)
def test_botframework_channel():
    # START DOC INCLUDE
    from rasa.core.channels.botframework import BotFrameworkInput
    from rasa.core.agent import Agent
    from rasa.core.interpreter import RegexInterpreter

    # load your trained agent
    agent = Agent.load(MODEL_PATH, interpreter=RegexInterpreter())

    input_channel = BotFrameworkInput(
        # you get this from your Bot Framework account
        app_id="MICROSOFT_APP_ID",
        # also from your Bot Framework account
        app_password="MICROSOFT_APP_PASSWORD",
    )

    s = agent.handle_channels([input_channel], 5004)
    # END DOC INCLUDE
    # the above marker marks the end of the code snipped included
    # in the docs
    routes_list = utils.list_routes(s)
    assert routes_list.get("botframework_webhook.health").startswith(
        "/webhooks/botframework"
    )
    assert routes_list.get("botframework_webhook.webhook").startswith(
        "/webhooks/botframework/webhook"
    )


# USED FOR DOCS - don't rename without changing in the docs
@patch.object(sanic.Sanic, "run", fake_sanic_run)
def test_rocketchat_channel():
    # START DOC INCLUDE
    from rasa.core.channels.rocketchat import RocketChatInput
    from rasa.core.agent import Agent
    from rasa.core.interpreter import RegexInterpreter

    # load your trained agent
    agent = Agent.load(MODEL_PATH, interpreter=RegexInterpreter())

    input_channel = RocketChatInput(
        # your bots rocket chat user name
        user="yourbotname",
        # the password for your rocket chat bots account
        password="YOUR_PASSWORD",
        # url where your rocket chat instance is running
        server_url="https://demo.rocket.chat",
    )

    s = agent.handle_channels([input_channel], 5004)
    # END DOC INCLUDE
    # the above marker marks the end of the code snipped included
    # in the docs
    routes_list = utils.list_routes(s)
    assert routes_list.get("rocketchat_webhook.health").startswith(
        "/webhooks/rocketchat"
    )
    assert routes_list.get("rocketchat_webhook.webhook").startswith(
        "/webhooks/rocketchat/webhook"
    )


# USED FOR DOCS - don't rename without changing in the docs
@pytest.mark.filterwarnings("ignore:unclosed file.*:ResourceWarning")
# telegram channel will try to set a webhook, so we need to mock the api
@patch.object(TelegramOutput, "setWebhook", noop)
@patch.object(sanic.Sanic, "run", fake_sanic_run)
def test_telegram_channel():
    # START DOC INCLUDE
    from rasa.core.channels.telegram import TelegramInput
    from rasa.core.agent import Agent
    from rasa.core.interpreter import RegexInterpreter

    # load your trained agent
    agent = Agent.load(MODEL_PATH, interpreter=RegexInterpreter())

    input_channel = TelegramInput(
        # you get this when setting up a bot
        access_token="123:YOUR_ACCESS_TOKEN",
        # this is your bots username
        verify="YOUR_TELEGRAM_BOT",
        # the url your bot should listen for messages
        webhook_url="YOUR_WEBHOOK_URL",
    )

    s = agent.handle_channels([input_channel], 5004)
    # END DOC INCLUDE
    # the above marker marks the end of the code snipped included
    # in the docs
    routes_list = utils.list_routes(s)
    assert routes_list.get("telegram_webhook.health").startswith("/webhooks/telegram")
    assert routes_list.get("telegram_webhook.message").startswith(
        "/webhooks/telegram/webhook"
    )


async def test_handling_of_integer_user_id():
    # needed for telegram to work properly as this channel sends integer ids,
    # but we expect the sender_id to be a string everywhere else

    assert UserMessage("hello", sender_id=123).sender_id == "123"


# USED FOR DOCS - don't rename without changing in the docs
@patch.object(sanic.Sanic, "run", fake_sanic_run)
def test_twilio_channel():
    # START DOC INCLUDE
    from rasa.core.channels.twilio import TwilioInput
    from rasa.core.agent import Agent
    from rasa.core.interpreter import RegexInterpreter

    # load your trained agent
    agent = Agent.load(MODEL_PATH, interpreter=RegexInterpreter())

    input_channel = TwilioInput(
        # you get this from your twilio account
        account_sid="YOUR_ACCOUNT_SID",
        # also from your twilio account
        auth_token="YOUR_AUTH_TOKEN",
        # a number associated with your twilio account
        twilio_number="YOUR_TWILIO_NUMBER",
    )

    s = agent.handle_channels([input_channel], 5004)
    # END DOC INCLUDE
    # the above marker marks the end of the code snipped included
    # in the docs
    routes_list = utils.list_routes(s)
    assert routes_list.get("twilio_webhook.health").startswith("/webhooks/twilio")
    assert routes_list.get("twilio_webhook.message").startswith(
        "/webhooks/twilio/webhook"
    )


# USED FOR DOCS - don't rename without changing in the docs
@patch.object(sanic.Sanic, "run", fake_sanic_run)
def test_callback_channel():
    # START DOC INCLUDE
    from rasa.core.channels.callback import CallbackInput
    from rasa.core.agent import Agent
    from rasa.core.interpreter import RegexInterpreter

    # load your trained agent
    agent = Agent.load(MODEL_PATH, interpreter=RegexInterpreter())

    input_channel = CallbackInput(
        # URL Core will call to send the bot responses
        endpoint=EndpointConfig("http://localhost:5004")
    )

    s = agent.handle_channels([input_channel], 5004)
    # END DOC INCLUDE
    # the above marker marks the end of the code snipped included
    # in the docs
    routes_list = utils.list_routes(s)
    assert routes_list.get("callback_webhook.health").startswith("/webhooks/callback")
    assert routes_list.get("callback_webhook.webhook").startswith(
        "/webhooks/callback/webhook"
    )


# USED FOR DOCS - don't rename without changing in the docs
@patch.object(sanic.Sanic, "run", fake_sanic_run)
def test_socketio_channel():
    # START DOC INCLUDE
    from rasa.core.channels.socketio import SocketIOInput
    from rasa.core.agent import Agent
    from rasa.core.interpreter import RegexInterpreter

    # load your trained agent
    agent = Agent.load(MODEL_PATH, interpreter=RegexInterpreter())

    input_channel = SocketIOInput(
        # event name for messages sent from the user
        user_message_evt="user_uttered",
        # event name for messages sent from the bot
        bot_message_evt="bot_uttered",
        # socket.io namespace to use for the messages
        namespace=None,
    )

    s = agent.handle_channels([input_channel], 5004)
    # END DOC INCLUDE
    # the above marker marks the end of the code snipped included
    # in the docs
    routes_list = utils.list_routes(s)
    assert routes_list.get("socketio_webhook.health").startswith("/webhooks/socketio")
    assert routes_list.get("handle_request").startswith("/socket.io")


async def test_callback_calls_endpoint():
    from rasa.core.channels.callback import CallbackOutput

    with aioresponses() as mocked:
        mocked.post(
            "https://example.com/callback",
            repeat=True,
            headers={"Content-Type": "application/json"},
        )

        output = CallbackOutput(EndpointConfig("https://example.com/callback"))

        await output.send_response(
            "test-id", {"text": "Hi there!", "image": "https://example.com/image.jpg"}
        )

        r = latest_request(mocked, "post", "https://example.com/callback")

        assert r

        image = r[-1].kwargs["json"]
        text = r[-2].kwargs["json"]

        assert image["recipient_id"] == "test-id"
        assert image["image"] == "https://example.com/image.jpg"

        assert text["recipient_id"] == "test-id"
        assert text["text"] == "Hi there!"


def test_slack_message_sanitization():
    from rasa.core.channels.slack import SlackInput

    test_uid = 17213535
    target_message_1 = "You can sit here if you want"
    target_message_2 = "Hey, you can sit here if you want !"
    target_message_3 = "Hey, you can sit here if you want!"

    uid_token = "<@{}>".format(test_uid)
    raw_messages = [
        test.format(uid=uid_token)
        for test in [
            "You can sit here {uid} if you want{uid}",
            "{uid} You can sit here if you want{uid} ",
            "{uid}You can sit here if you want {uid}",
            # those last cases may be disputable
            # as we're virtually altering the entered text,
            # but this seem to be the correct course of action
            # (to be decided)
            "You can sit here{uid}if you want",
            "Hey {uid}, you can sit here if you want{uid}!",
            "Hey{uid} , you can sit here if you want {uid}!",
        ]
    ]

    target_messages = [
        target_message_1,
        target_message_1,
        target_message_1,
        target_message_1,
        target_message_2,
        target_message_3,
    ]

    sanitized_messages = [
        SlackInput._sanitize_user_message(message, [test_uid])
        for message in raw_messages
    ]

    # no message that is wrongly sanitized please
    assert (
        len(
            [
                sanitized
                for sanitized, target in zip(sanitized_messages, target_messages)
                if sanitized != target
            ]
        )
        == 0
    )


def test_slack_init_one_parameter():
    from rasa.core.channels.slack import SlackInput

    ch = SlackInput("xoxb-test")
    assert ch.slack_token == "xoxb-test"
    assert ch.slack_channel is None


def test_slack_init_two_parameters():
    from rasa.core.channels.slack import SlackInput

    ch = SlackInput("xoxb-test", "test")
    assert ch.slack_token == "xoxb-test"
    assert ch.slack_channel == "test"


def test_is_slack_message_none():
    from rasa.core.channels.slack import SlackInput

    payload = {}
    slack_message = json.loads(json.dumps(payload))
    assert SlackInput._is_user_message(slack_message) is None


def test_is_slack_message_true():
    from rasa.core.channels.slack import SlackInput

    event = {
        "type": "message",
        "channel": "C2147483705",
        "user": "U2147483697",
        "text": "Hello world",
        "ts": "1355517523",
    }
    payload = json.dumps({"event": event})
    slack_message = json.loads(payload)
    assert SlackInput._is_user_message(slack_message) is True


def test_is_slack_message_false():
    from rasa.core.channels.slack import SlackInput

    event = {
        "type": "message",
        "channel": "C2147483705",
        "user": "U2147483697",
        "text": "Hello world",
        "ts": "1355517523",
        "bot_id": "1355517523",
    }
    payload = json.dumps({"event": event})
    slack_message = json.loads(payload)
    assert SlackInput._is_user_message(slack_message) is False


def test_slackbot_init_one_parameter():
    from rasa.core.channels.slack import SlackBot

    ch = SlackBot("DummyToken")
    assert ch.token == "DummyToken"
    assert ch.slack_channel is None


def test_slackbot_init_two_parameter():
    from rasa.core.channels.slack import SlackBot

    bot = SlackBot("DummyToken", "General")
    assert bot.token == "DummyToken"
    assert bot.slack_channel == "General"


# Use monkeypatch for sending attachments, images and plain text.
@pytest.mark.filterwarnings("ignore:unclosed.*:ResourceWarning")
@responses.activate
async def test_slackbot_send_attachment_only():
    from rasa.core.channels.slack import SlackBot

    responses.add(
        responses.POST,
        "https://slack.com/api/chat.postMessage",
        body='{"ok":true,"purpose":"Testing bots"}',
    )

    bot = SlackBot("DummyToken", "General")
    attachment = {
        "fallback": "Financial Advisor Summary",
        "color": "#36a64f",
        "author_name": "ABE",
        "title": "Financial Advisor Summary",
        "title_link": "http://tenfactorialrocks.com",
        "image_url": "https://r.com/cancel/r12",
        "thumb_url": "https://r.com/cancel/r12",
        "actions": [
            {
                "type": "button",
                "text": "\ud83d\udcc8 Dashboard",
                "url": "https://r.com/cancel/r12",
                "style": "primary",
            },
            {
                "type": "button",
                "text": "\ud83d\udccb Download XL",
                "url": "https://r.com/cancel/r12",
                "style": "danger",
            },
            {
                "type": "button",
                "text": "\ud83d\udce7 E-Mail",
                "url": "https://r.com/cancel/r12",
                "style": "danger",
            },
        ],
        "footer": "Powered by 1010rocks",
        "ts": 1531889719,
    }

    await bot.send_attachment("ID", attachment)

    r = responses.calls[-1]

    assert r.request.body == {
        "channel": ["General"],
        "as_user": ["True"],
        "text": ["Attachment"],
        "attachments": [json.dumps([attachment])],
    }


@pytest.mark.filterwarnings("ignore:unclosed.*:ResourceWarning")
@responses.activate
async def test_slackbot_send_attachment_withtext():
    from rasa.core.channels.slack import SlackBot

    responses.add(
        responses.POST,
        "https://slack.com/api/chat.postMessage",
        body='{"ok":true,"purpose":"Testing bots"}',
    )

    bot = SlackBot("DummyToken", "General")
    attachment = {
        "fallback": "Financial Advisor Summary",
        "color": "#36a64f",
        "author_name": "ABE",
        "title": "Financial Advisor Summary",
        "title_link": "http://tenfactorialrocks.com",
        "text": "Here is the summary:",
        "image_url": "https://r.com/cancel/r12",
        "thumb_url": "https://r.com/cancel/r12",
        "actions": [
            {
                "type": "button",
                "text": "\ud83d\udcc8 Dashboard",
                "url": "https://r.com/cancel/r12",
                "style": "primary",
            },
            {
                "type": "button",
                "text": "\ud83d\udccb XL",
                "url": "https://r.com/cancel/r12",
                "style": "danger",
            },
            {
                "type": "button",
                "text": "\ud83d\udce7 E-Mail",
                "url": "https://r.com/cancel/r123",
                "style": "danger",
            },
        ],
        "footer": "Powered by 1010rocks",
        "ts": 1531889719,
    }

    await bot.send_attachment("ID", attachment)

    r = responses.calls[-1]

    assert r.request.body == {
        "channel": ["General"],
        "as_user": ["True"],
        "text": ["Here is the summary:"],
        "attachments": [json.dumps([attachment])],
    }


@pytest.mark.filterwarnings("ignore:unclosed.*:ResourceWarning")
@responses.activate
async def test_slackbot_send_image_url():
    from rasa.core.channels.slack import SlackBot

    responses.add(
        responses.POST,
        "https://slack.com/api/chat.postMessage",
        body='{"ok":true,"purpose":"Testing bots"}',
    )

    bot = SlackBot("DummyToken", "General")
    url = "http://www.rasa.net"
    await bot.send_image_url("ID", url)

    r = responses.calls[-1]

    assert r.request.body["as_user"] == ["True"]
    assert r.request.body["channel"] == ["General"]
    assert len(r.request.body["blocks"]) == 1
    assert '"type": "image"' in r.request.body["blocks"][0]
    assert '"alt_text": "http://www.rasa.net"' in r.request.body["blocks"][0]
    assert '"image_url": "http://www.rasa.net"' in r.request.body["blocks"][0]


@pytest.mark.filterwarnings("ignore:unclosed.*:ResourceWarning")
@responses.activate
async def test_slackbot_send_text():
    from rasa.core.channels.slack import SlackBot

    responses.add(
        responses.POST,
        "https://slack.com/api/chat.postMessage",
        body='{"ok":true,"purpose":"Testing bots"}',
    )

    bot = SlackBot("DummyToken", "General")
    await bot.send_text_message("ID", "my message")

    r = responses.calls[-1]

<<<<<<< HEAD
    assert r.parsed_body == {
        "as_user": ["True"],
        "channel": ["General"],
        "text": ["my message"],
        "type": ["mrkdwn"],
    }
=======
    assert r.request.body["as_user"] == ["True"]
    assert r.request.body["channel"] == ["General"]
    assert len(r.request.body["blocks"]) == 1
    assert '"type": "section"' in r.request.body["blocks"][0]
    assert '"type": "plain_text"' in r.request.body["blocks"][0]
    assert '"text": "my message"' in r.request.body["blocks"][0]
>>>>>>> 1029b905


@pytest.mark.filterwarnings("ignore:unclosed.*:ResourceWarning")
@patch.object(sanic.Sanic, "run", fake_sanic_run)
def test_channel_inheritance():
    from rasa.core.channels import RestInput
    from rasa.core.channels import RasaChatInput
    from rasa.core.agent import Agent
    from rasa.core.interpreter import RegexInterpreter

    # load your trained agent
    agent = Agent.load(MODEL_PATH, interpreter=RegexInterpreter())

    rasa_input = RasaChatInput("https://example.com")

    s = agent.handle_channels([RestInput(), rasa_input], 5004)

    routes_list = utils.list_routes(s)
    assert routes_list.get("custom_webhook_RasaChatInput.health").startswith(
        "/webhooks/rasa"
    )
    assert routes_list.get("custom_webhook_RasaChatInput.receive").startswith(
        "/webhooks/rasa/webhook"
    )


def test_int_sender_id_in_user_message():
    from rasa.core.channels import UserMessage

    # noinspection PyTypeChecker
    message = UserMessage("A text", sender_id=1234567890)

    assert message.sender_id == "1234567890"


def test_int_message_id_in_user_message():
    from rasa.core.channels import UserMessage

    # noinspection PyTypeChecker
    message = UserMessage("B text", message_id=987654321)

    assert message.message_id == "987654321"


async def test_send_elements_without_buttons():
    from rasa.core.channels.channel import OutputChannel

    async def test_message(sender, message):
        assert sender == "user"
        assert message == "a : b"

    channel = OutputChannel()
    channel.send_text_message = test_message
    await channel.send_elements("user", [{"title": "a", "subtitle": "b"}])


def test_newsline_strip():
    from rasa.core.channels import UserMessage

    message = UserMessage("\n/restart\n")

    assert message.text == "/restart"


def test_register_channel_without_route():
    """Check we properly connect the input channel blueprint if route is None"""
    from rasa.core.channels import RestInput
    import rasa.core

    input_channel = RestInput()

    app = Sanic(__name__)
    rasa.core.channels.channel.register([input_channel], app, route=None)

    routes_list = utils.list_routes(app)
    assert routes_list.get("custom_webhook_RestInput.receive").startswith("/webhook")<|MERGE_RESOLUTION|>--- conflicted
+++ resolved
@@ -746,21 +746,12 @@
 
     r = responses.calls[-1]
 
-<<<<<<< HEAD
     assert r.parsed_body == {
         "as_user": ["True"],
         "channel": ["General"],
         "text": ["my message"],
         "type": ["mrkdwn"],
     }
-=======
-    assert r.request.body["as_user"] == ["True"]
-    assert r.request.body["channel"] == ["General"]
-    assert len(r.request.body["blocks"]) == 1
-    assert '"type": "section"' in r.request.body["blocks"][0]
-    assert '"type": "plain_text"' in r.request.body["blocks"][0]
-    assert '"text": "my message"' in r.request.body["blocks"][0]
->>>>>>> 1029b905
 
 
 @pytest.mark.filterwarnings("ignore:unclosed.*:ResourceWarning")
