--- conflicted
+++ resolved
@@ -18,11 +18,7 @@
 )
 from rasa.core.constants import USER_INTENT_RESTART, USER_INTENT_BACK
 from rasa.core.channels.channel import UserMessage
-<<<<<<< HEAD
-from rasa.core.domain import Domain, InvalidDomain
-=======
 from rasa.core.domain import Domain
->>>>>>> 0354dcf1
 from rasa.core.events import ActionExecuted, ConversationPaused
 from rasa.core.featurizers import (
     BinarySingleStateFeaturizer,
@@ -221,166 +217,6 @@
         assert loaded.session._config == session_config()
 
 
-<<<<<<< HEAD
-class TestFallbackPolicy(PolicyTestCollection):
-    def create_policy(self, featurizer, priority):
-        p = FallbackPolicy(priority=priority)
-        return p
-
-    @pytest.mark.parametrize(
-        "nlu_confidence, last_action_name, should_nlu_fallback",
-        [
-            (0.1, "some_action", False),
-            (0.1, "action_listen", True),
-            (0.9, "some_action", False),
-            (0.9, "action_listen", False),
-        ],
-    )
-    def test_should_nlu_fallback(
-        self, trained_policy, nlu_confidence, last_action_name, should_nlu_fallback
-    ):
-        assert (
-            trained_policy.should_nlu_fallback(nlu_confidence, last_action_name)
-            is should_nlu_fallback
-        )
-
-
-class TestMappingPolicy(PolicyTestCollection):
-    def create_policy(self, featurizer, priority):
-        p = MappingPolicy()
-        return p
-
-    @pytest.fixture(scope="module")
-    def domain_with_mapping(self):
-        return Domain.load(DEFAULT_DOMAIN_PATH_WITH_MAPPING)
-
-    @pytest.fixture
-    def tracker(self, domain_with_mapping):
-        return DialogueStateTracker(
-            UserMessage.DEFAULT_SENDER_ID, domain_with_mapping.slots
-        )
-
-    @pytest.fixture(
-        params=[
-            ("default", "utter_default"),
-            ("greet", "utter_greet"),
-            (USER_INTENT_RESTART, ACTION_RESTART_NAME),
-            (USER_INTENT_BACK, ACTION_BACK_NAME),
-        ]
-    )
-    def intent_mapping(self, request):
-        return request.param
-
-    def test_predict_mapped_action(self, priority, domain_with_mapping, intent_mapping):
-        policy = self.create_policy(None, priority)
-        events = [
-            ActionExecuted(ACTION_LISTEN_NAME),
-            user_uttered(intent_mapping[0], 1),
-        ]
-
-        assert (
-            self._get_next_action(policy, events, domain_with_mapping)
-            == intent_mapping[1]
-        )
-
-    def test_restart_if_paused(self, priority, domain_with_mapping):
-        policy = self.create_policy(None, priority)
-        events = [ConversationPaused(), user_uttered(USER_INTENT_RESTART, 1)]
-
-        assert (
-            self._get_next_action(policy, events, domain_with_mapping)
-            == ACTION_RESTART_NAME
-        )
-
-    def test_predict_action_listen(self, priority, domain_with_mapping, intent_mapping):
-        policy = self.create_policy(None, priority)
-        events = [
-            ActionExecuted(ACTION_LISTEN_NAME),
-            user_uttered(intent_mapping[0], 1),
-            ActionExecuted(intent_mapping[1], policy="policy_0_MappingPolicy"),
-        ]
-        tracker = get_tracker(events)
-        scores = policy.predict_action_probabilities(tracker, domain_with_mapping)
-        index = scores.index(max(scores))
-        action_planned = domain_with_mapping.action_names[index]
-        assert action_planned == ACTION_LISTEN_NAME
-        assert scores != [0] * domain_with_mapping.num_actions
-
-    def test_do_not_follow_other_policy(
-        self, priority, domain_with_mapping, intent_mapping
-    ):
-        policy = self.create_policy(None, priority)
-        events = [
-            ActionExecuted(ACTION_LISTEN_NAME),
-            user_uttered(intent_mapping[0], 1),
-            ActionExecuted(intent_mapping[1], policy="other_policy"),
-        ]
-        tracker = get_tracker(events)
-        scores = policy.predict_action_probabilities(tracker, domain_with_mapping)
-        assert scores == [0] * domain_with_mapping.num_actions
-
-
-class TestMemoizationPolicy(PolicyTestCollection):
-    def create_policy(self, featurizer, priority):
-        max_history = None
-        if isinstance(featurizer, MaxHistoryTrackerFeaturizer):
-            max_history = featurizer.max_history
-        p = MemoizationPolicy(priority=priority, max_history=max_history)
-        return p
-
-    async def test_memorise(self, trained_policy, default_domain):
-        trackers = await train_trackers(default_domain, augmentation_factor=20)
-        trained_policy.train(trackers, default_domain)
-        lookup_with_augmentation = trained_policy.lookup
-
-        trackers = [t for t in trackers if not hasattr(t, "is_augmented")]
-
-        all_states, all_actions = trained_policy.featurizer.training_states_and_actions(
-            trackers, default_domain
-        )
-
-        for tracker, states, actions in zip(trackers, all_states, all_actions):
-            recalled = trained_policy.recall(states, tracker, default_domain)
-            assert recalled == default_domain.index_for_action(actions[0])
-
-        nums = np.random.randn(default_domain.num_states)
-        random_states = [{f: num for f, num in zip(default_domain.input_states, nums)}]
-        assert trained_policy._recall_states(random_states) is None
-
-        # compare augmentation for augmentation_factor of 0 and 20:
-        trackers_no_augmentation = await train_trackers(
-            default_domain, augmentation_factor=0
-        )
-        trained_policy.train(trackers_no_augmentation, default_domain)
-        lookup_no_augmentation = trained_policy.lookup
-
-        assert lookup_no_augmentation == lookup_with_augmentation
-
-    def test_memorise_with_nlu(self, trained_policy, default_domain):
-        filename = "data/test_dialogues/default.json"
-        dialogue = read_dialogue_file(filename)
-
-        tracker = DialogueStateTracker(dialogue.name, default_domain.slots)
-        tracker.recreate_from_dialogue(dialogue)
-        states = trained_policy.featurizer.prediction_states([tracker], default_domain)[
-            0
-        ]
-
-        recalled = trained_policy.recall(states, tracker, default_domain)
-        assert recalled is not None
-
-
-class TestAugmentedMemoizationPolicy(PolicyTestCollection):
-    def create_policy(self, featurizer, priority):
-        max_history = None
-        if isinstance(featurizer, MaxHistoryTrackerFeaturizer):
-            max_history = featurizer.max_history
-        p = AugmentedMemoizationPolicy(priority=priority, max_history=max_history)
-        return p
-
-
-=======
->>>>>>> 0354dcf1
 class TestSklearnPolicy(PolicyTestCollection):
     def create_policy(self, featurizer, priority, **kwargs):
         p = SklearnPolicy(featurizer, priority, **kwargs)
