import asyncio
import logging

import datetime
import pytest
import time
import uuid
import json
from _pytest.monkeypatch import MonkeyPatch
from aioresponses import aioresponses
from typing import Optional, Text
from unittest.mock import patch

from rasa.core import jobs
from rasa.core.actions.action import ACTION_LISTEN_NAME, ACTION_SESSION_START_NAME

from rasa.core.agent import Agent
from rasa.core.channels.channel import CollectingOutputChannel, UserMessage
from rasa.core.domain import SessionConfig
from rasa.core.events import (
    ActionExecuted,
    BotUttered,
    ReminderCancelled,
    ReminderScheduled,
    Restarted,
    UserUttered,
    SessionStarted,
    Event,
    SlotSet,
)
from rasa.core.interpreter import RasaNLUHttpInterpreter
from rasa.core.processor import MessageProcessor, DEFAULT_INTENTS
from rasa.core.slots import Slot
from rasa.core.trackers import DialogueStateTracker
from rasa.utils.endpoints import EndpointConfig
<<<<<<< HEAD
from tests.utilities import json_of_latest_request, latest_request

from rasa.core.constants import EXTERNAL_MESSAGE_PREFIX, IS_EXTERNAL

from tests.core.conftest import DEFAULT_DOMAIN_PATH_WITH_SLOTS
from rasa.core.domain import Domain

import logging
=======
from tests.utilities import latest_request
>>>>>>> 89e5a4c8

logger = logging.getLogger(__name__)


async def test_message_processor(
    default_channel: CollectingOutputChannel, default_processor: MessageProcessor
):
    await default_processor.handle_message(
        UserMessage('/greet{"name":"Core"}', default_channel)
    )
    assert {
        "recipient_id": "default",
        "text": "hey there Core!",
    } == default_channel.latest_output()


async def test_message_id_logging(default_processor: MessageProcessor):
    from rasa.core.trackers import DialogueStateTracker

    message = UserMessage("If Meg was an egg would she still have a leg?")
    tracker = DialogueStateTracker("1", [])
    await default_processor._handle_message_with_tracker(message, tracker)
    logged_event = tracker.events[-1]

    assert logged_event.message_id == message.message_id
    assert logged_event.message_id is not None


async def test_parsing(default_processor: MessageProcessor):
    message = UserMessage('/greet{"name": "boy"}')
    parsed = await default_processor._parse_message(message)
    assert parsed["intent"]["name"] == "greet"
    assert parsed["entities"][0]["entity"] == "name"


async def test_log_unseen_feature(default_processor: MessageProcessor):
    message = UserMessage('/dislike{"test_entity": "RASA"}')
    parsed = await default_processor._parse_message(message)
    with pytest.warns(UserWarning) as record:
        default_processor._log_unseen_features(parsed)
    assert len(record) == 2
    assert (
        record[0].message.args[0]
        == "Interpreter parsed an intent 'dislike' that is not defined in the domain."
    )
    assert (
        record[1].message.args[0]
        == "Interpreter parsed an entity 'test_entity' that is not defined in the domain."
    )


@pytest.mark.parametrize("default_intent", DEFAULT_INTENTS)
async def test_default_intent_recognized(
    default_processor: MessageProcessor, default_intent: Text
):
    message = UserMessage(default_intent)
    parsed = await default_processor._parse_message(message)
    with pytest.warns(None) as record:
        default_processor._log_unseen_features(parsed)
    assert len(record) == 0


async def test_http_parsing():
    message = UserMessage("lunch?")

    endpoint = EndpointConfig("https://interpreter.com")
    with aioresponses() as mocked:
        mocked.post("https://interpreter.com/model/parse", repeat=True, status=200)

        inter = RasaNLUHttpInterpreter(endpoint_config=endpoint)
        try:
            await MessageProcessor(inter, None, None, None, None)._parse_message(
                message
            )
        except KeyError:
            pass  # logger looks for intent and entities, so we except

        r = latest_request(mocked, "POST", "https://interpreter.com/model/parse")

        assert r


async def mocked_parse(self, text, message_id=None, tracker=None):
    """Mock parsing a text message and augment it with the slot
    value from the tracker's state."""

    return {
        "intent": {"name": "", "confidence": 0.0},
        "entities": [],
        "text": text,
        "requested_language": tracker.get_slot("requested_language"),
    }


async def test_parsing_with_tracker():
    tracker = DialogueStateTracker.from_dict("1", [], [Slot("requested_language")])

    # we'll expect this value 'en' to be part of the result from the interpreter
    tracker._set_slot("requested_language", "en")

    endpoint = EndpointConfig("https://interpreter.com")
    with aioresponses() as mocked:
        mocked.post("https://interpreter.com/parse", repeat=True, status=200)

        # mock the parse function with the one defined for this test
        with patch.object(RasaNLUHttpInterpreter, "parse", mocked_parse):
            interpreter = RasaNLUHttpInterpreter(endpoint_config=endpoint)
            agent = Agent(None, None, interpreter)
            result = await agent.parse_message_using_nlu_interpreter("lunch?", tracker)

            assert result["requested_language"] == "en"


async def test_reminder_scheduled(
    default_channel: CollectingOutputChannel, default_processor: MessageProcessor
):
    sender_id = uuid.uuid4().hex

    reminder = ReminderScheduled("remind", datetime.datetime.now())
    tracker = default_processor.tracker_store.get_or_create_tracker(sender_id)

    tracker.update(UserUttered("test"))
    tracker.update(ActionExecuted("action_schedule_reminder"))
    tracker.update(reminder)

    default_processor.tracker_store.save(tracker)

    await default_processor.handle_reminder(
        reminder, sender_id, default_channel, default_processor.nlg
    )

    # retrieve the updated tracker
    t = default_processor.tracker_store.retrieve(sender_id)
<<<<<<< HEAD
    assert t.events[-5] == UserUttered("test")
    assert t.events[-4] == ActionExecuted("action_schedule_reminder")
    assert isinstance(
        t.events[-3], ReminderScheduled
    )  # ToDo: Should this really be here?
    assert t.events[-2] == UserUttered(
        f"{EXTERNAL_MESSAGE_PREFIX}remind", intent={"name": "remind", IS_EXTERNAL: True}
=======

    assert t.events[-4] == UserUttered(None)
    assert t.events[-3] == ActionExecuted("utter_greet")
    assert t.events[-2] == BotUttered(
        "hey there None!",
        {
            "elements": None,
            "buttons": None,
            "quick_replies": None,
            "attachment": None,
            "image": None,
            "custom": None,
        },
>>>>>>> 89e5a4c8
    )
    assert t.events[-1] == ActionExecuted("action_listen")


async def test_reminder_aborted(
    default_channel: CollectingOutputChannel, default_processor: MessageProcessor
):
    sender_id = uuid.uuid4().hex

    reminder = ReminderScheduled(
        "utter_greet", datetime.datetime.now(), kill_on_user_message=True
    )
    tracker = default_processor.tracker_store.get_or_create_tracker(sender_id)

    tracker.update(reminder)
    tracker.update(UserUttered("test"))  # cancels the reminder

    default_processor.tracker_store.save(tracker)
    await default_processor.handle_reminder(
        reminder, sender_id, default_channel, default_processor.nlg
    )

    # retrieve the updated tracker
    t = default_processor.tracker_store.retrieve(sender_id)
    assert len(t.events) == 3  # nothing should have been executed


async def test_reminder_cancelled(
    default_channel: CollectingOutputChannel, default_processor: MessageProcessor
):
    sender_ids = [uuid.uuid4().hex, uuid.uuid4().hex]
    trackers = []
    for sender_id in sender_ids:
        tracker = default_processor.tracker_store.get_or_create_tracker(sender_id)

        tracker.update(UserUttered("test"))
        tracker.update(ActionExecuted("action_reminder_reminder"))
        tracker.update(
            ReminderScheduled(
                "greet", datetime.datetime.now(), kill_on_user_message=True
            )
        )
        trackers.append(tracker)

    # cancel reminder for the first user
    trackers[0].update(ReminderCancelled("greet"))

    for tracker in trackers:
        default_processor.tracker_store.save(tracker)
        await default_processor._schedule_reminders(
            tracker.events, tracker, default_channel, default_processor.nlg
        )
    # check that the jobs were added
    assert len((await jobs.scheduler()).get_jobs()) == 2

    for tracker in trackers:
        await default_processor._cancel_reminders(tracker.events, tracker)
    # check that only one job was removed
    assert len((await jobs.scheduler()).get_jobs()) == 1

    # execute the jobs
    await asyncio.sleep(5)

    tracker_0 = default_processor.tracker_store.retrieve(sender_ids[0])
    # there should be no utter_greet action
    assert (
        UserUttered(
            f"{EXTERNAL_MESSAGE_PREFIX}greet",
            intent={"name": "greet", IS_EXTERNAL: True},
        )
        not in tracker_0.events
    )

    tracker_1 = default_processor.tracker_store.retrieve(sender_ids[1])
    # there should be utter_greet action
    assert (
        UserUttered(
            f"{EXTERNAL_MESSAGE_PREFIX}greet",
            intent={"name": "greet", IS_EXTERNAL: True},
        )
        in tracker_1.events
    )


async def test_reminder_restart(
    default_channel: CollectingOutputChannel, default_processor: MessageProcessor
):
    sender_id = uuid.uuid4().hex

    reminder = ReminderScheduled(
        "utter_greet", datetime.datetime.now(), kill_on_user_message=False
    )
    tracker = default_processor.tracker_store.get_or_create_tracker(sender_id)

    tracker.update(reminder)
    tracker.update(Restarted())  # cancels the reminder
    tracker.update(UserUttered("test"))

    default_processor.tracker_store.save(tracker)
    await default_processor.handle_reminder(
        reminder, sender_id, default_channel, default_processor.nlg
    )

    # retrieve the updated tracker
    t = default_processor.tracker_store.retrieve(sender_id)
    assert len(t.events) == 4  # nothing should have been executed


@pytest.mark.parametrize(
    "event_to_apply,session_expiration_time_in_minutes,has_expired",
    [
        # last user event is way in the past
        (UserUttered(timestamp=1), 60, True),
        # user event are very recent
        (UserUttered("hello", timestamp=time.time()), 60, False,),
        # there is user event
        (ActionExecuted(ACTION_LISTEN_NAME, timestamp=time.time()), 60, False),
        # Old event, but sessions are disabled
        (UserUttered("hello", timestamp=1), 0, False),
        # there is no event
        (None, 1, False),
    ],
)
async def test_has_session_expired(
    event_to_apply: Optional[Event],
    session_expiration_time_in_minutes: float,
    has_expired: bool,
    default_processor: MessageProcessor,
):
    sender_id = uuid.uuid4().hex

    default_processor.domain.session_config = SessionConfig(
        session_expiration_time_in_minutes, True
    )
    # create new tracker without events
    tracker = default_processor.tracker_store.get_or_create_tracker(sender_id)
    tracker.events.clear()

    # apply desired event
    if event_to_apply:
        tracker.update(event_to_apply)

    # noinspection PyProtectedMember
    assert default_processor._has_session_expired(tracker) == has_expired


# noinspection PyProtectedMember
async def test_update_tracker_session(
    default_channel: CollectingOutputChannel,
    default_processor: MessageProcessor,
    monkeypatch: MonkeyPatch,
):
    sender_id = uuid.uuid4().hex
    tracker = default_processor.tracker_store.get_or_create_tracker(sender_id)

    # patch `_has_session_expired()` so the `_update_tracker_session()` call actually
    # does something
    monkeypatch.setattr(default_processor, "_has_session_expired", lambda _: True)

    await default_processor._update_tracker_session(tracker, default_channel)

    # the save is not called in _update_tracker_session()
    default_processor._save_tracker(tracker)

    # inspect tracker and make sure all events are present
    tracker = default_processor.tracker_store.retrieve(sender_id)

    assert list(tracker.events) == [
        ActionExecuted(ACTION_LISTEN_NAME),
        ActionExecuted(ACTION_SESSION_START_NAME),
        SessionStarted(),
        ActionExecuted(ACTION_LISTEN_NAME),
    ]


# noinspection PyProtectedMember
async def test_update_tracker_session_with_slots(
    default_channel: CollectingOutputChannel,
    default_processor: MessageProcessor,
    monkeypatch: MonkeyPatch,
):
    sender_id = uuid.uuid4().hex
    tracker = default_processor.tracker_store.get_or_create_tracker(sender_id)

    # apply a user uttered and five slots
    user_event = UserUttered("some utterance")
    tracker.update(user_event)

    slot_set_events = [SlotSet(f"slot key {i}", f"test value {i}") for i in range(5)]

    for event in slot_set_events:
        tracker.update(event)

    # patch `_has_session_expired()` so the `_update_tracker_session()` call actually
    # does something
    monkeypatch.setattr(default_processor, "_has_session_expired", lambda _: True)

    await default_processor._update_tracker_session(tracker, default_channel)

    # the save is not called in _update_tracker_session()
    default_processor._save_tracker(tracker)

    # inspect tracker and make sure all events are present
    tracker = default_processor.tracker_store.retrieve(sender_id)
    events = list(tracker.events)

    # the first three events should be up to the user utterance
    assert events[:2] == [
        ActionExecuted(ACTION_LISTEN_NAME),
        user_event,
    ]

    # next come the five slots
    assert events[2:7] == slot_set_events

    # the next two events are the session start sequence
    assert events[7:9] == [ActionExecuted(ACTION_SESSION_START_NAME), SessionStarted()]

    # the five slots should be reapplied
    assert events[9:14] == slot_set_events

    # finally an action listen, this should also be the last event
    assert events[14] == events[-1] == ActionExecuted(ACTION_LISTEN_NAME)


# noinspection PyProtectedMember
async def test_get_tracker_with_session_start(
    default_channel: CollectingOutputChannel, default_processor: MessageProcessor,
):
    sender_id = uuid.uuid4().hex
    tracker = await default_processor.get_tracker_with_session_start(
        sender_id, default_channel
    )

    # ensure session start sequence is present
    assert list(tracker.events) == [
        ActionExecuted(ACTION_SESSION_START_NAME),
        SessionStarted(),
        ActionExecuted(ACTION_LISTEN_NAME),
    ]


async def test_handle_message_with_session_start(
    default_channel: CollectingOutputChannel,
    default_processor: MessageProcessor,
    monkeypatch: MonkeyPatch,
):
    sender_id = uuid.uuid4().hex

    entity = "name"
    slot_1 = {entity: "Core"}
    await default_processor.handle_message(
        UserMessage(f"/greet{json.dumps(slot_1)}", default_channel, sender_id)
    )

    assert {
        "recipient_id": sender_id,
        "text": "hey there Core!",
    } == default_channel.latest_output()

    # patch processor so a session start is triggered
    monkeypatch.setattr(default_processor, "_has_session_expired", lambda _: True)

    slot_2 = {entity: "post-session start hello"}
    # handle a new message
    await default_processor.handle_message(
        UserMessage(f"/greet{json.dumps(slot_2)}", default_channel, sender_id)
    )

    tracker = default_processor.tracker_store.get_or_create_tracker(sender_id)

    # make sure the sequence of events is as expected
    assert list(tracker.events) == [
        ActionExecuted(ACTION_SESSION_START_NAME),
        SessionStarted(),
        ActionExecuted(ACTION_LISTEN_NAME),
        UserUttered(
            f"/greet{json.dumps(slot_1)}",
            {"name": "greet", "confidence": 1.0},
            [{"entity": entity, "start": 6, "end": 22, "value": "Core"}],
        ),
        SlotSet(entity, slot_1[entity]),
        ActionExecuted("utter_greet"),
        BotUttered("hey there Core!"),
        ActionExecuted(ACTION_LISTEN_NAME),
        ActionExecuted(ACTION_SESSION_START_NAME),
        SessionStarted(),
        # the initial SlotSet is reapplied after the SessionStarted sequence
        SlotSet(entity, slot_1[entity]),
        ActionExecuted(ACTION_LISTEN_NAME),
        UserUttered(
            f"/greet{json.dumps(slot_2)}",
            {"name": "greet", "confidence": 1.0},
            [
                {
                    "entity": entity,
                    "start": 6,
                    "end": 42,
                    "value": "post-session start hello",
                }
            ],
        ),
        SlotSet(entity, slot_2[entity]),
        ActionExecuted(ACTION_LISTEN_NAME),
    ]


# noinspection PyProtectedMember
@pytest.mark.parametrize(
    "action_name, should_predict_another_action",
    [
        (ACTION_LISTEN_NAME, False),
        (ACTION_SESSION_START_NAME, False),
        ("utter_greet", True),
    ],
)
async def test_should_predict_another_action(
    default_processor: MessageProcessor,
    action_name: Text,
    should_predict_another_action: bool,
):
    assert (
        default_processor.should_predict_another_action(action_name)
        == should_predict_another_action
    )<|MERGE_RESOLUTION|>--- conflicted
+++ resolved
@@ -33,7 +33,6 @@
 from rasa.core.slots import Slot
 from rasa.core.trackers import DialogueStateTracker
 from rasa.utils.endpoints import EndpointConfig
-<<<<<<< HEAD
 from tests.utilities import json_of_latest_request, latest_request
 
 from rasa.core.constants import EXTERNAL_MESSAGE_PREFIX, IS_EXTERNAL
@@ -42,9 +41,6 @@
 from rasa.core.domain import Domain
 
 import logging
-=======
-from tests.utilities import latest_request
->>>>>>> 89e5a4c8
 
 logger = logging.getLogger(__name__)
 
@@ -178,7 +174,7 @@
 
     # retrieve the updated tracker
     t = default_processor.tracker_store.retrieve(sender_id)
-<<<<<<< HEAD
+
     assert t.events[-5] == UserUttered("test")
     assert t.events[-4] == ActionExecuted("action_schedule_reminder")
     assert isinstance(
@@ -186,21 +182,6 @@
     )  # ToDo: Should this really be here?
     assert t.events[-2] == UserUttered(
         f"{EXTERNAL_MESSAGE_PREFIX}remind", intent={"name": "remind", IS_EXTERNAL: True}
-=======
-
-    assert t.events[-4] == UserUttered(None)
-    assert t.events[-3] == ActionExecuted("utter_greet")
-    assert t.events[-2] == BotUttered(
-        "hey there None!",
-        {
-            "elements": None,
-            "buttons": None,
-            "quick_replies": None,
-            "attachment": None,
-            "image": None,
-            "custom": None,
-        },
->>>>>>> 89e5a4c8
     )
     assert t.events[-1] == ActionExecuted("action_listen")
 
